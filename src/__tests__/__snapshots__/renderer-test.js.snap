// Jest Snapshot v1, https://goo.gl/fbAQLP

exports[`parses \`\`\` code fences 1`] = `
Array [
  Object {
    "data": Object {},
    "isVoid": false,
<<<<<<< HEAD
    "kind": "block",
=======
    "key": "177",
>>>>>>> 3f6b2e0d
    "nodes": Array [
      Object {
        "kind": "text",
        "ranges": Array [
          Object {
            "kind": "range",
            "marks": Array [],
            "text": "const hello = 'world';
function() {
  return hello;
}",
          },
        ],
      },
    ],
    "type": "code",
  },
]
`;

exports[`parses ~~~ code fences 1`] = `
Array [
  Object {
    "data": Object {},
    "isVoid": false,
    "kind": "block",
    "nodes": Array [
      Object {
        "kind": "text",
        "ranges": Array [
          Object {
            "kind": "range",
            "marks": Array [],
            "text": "const hello = 'world';
function() {
  return hello;
}",
          },
        ],
      },
    ],
    "type": "code",
  },
]
`;

exports[`parses heading1 1`] = `
Array [
  Object {
    "data": Object {},
    "isVoid": false,
    "kind": "block",
    "nodes": Array [
      Object {
        "kind": "text",
        "ranges": Array [
          Object {
            "kind": "range",
            "marks": Array [],
            "text": "Heading",
          },
        ],
      },
    ],
    "type": "heading1",
  },
]
`;

exports[`parses heading2 1`] = `
Array [
  Object {
    "data": Object {},
    "isVoid": false,
    "kind": "block",
    "nodes": Array [
      Object {
        "kind": "text",
        "ranges": Array [
          Object {
            "kind": "range",
            "marks": Array [],
            "text": "Heading",
          },
        ],
      },
    ],
    "type": "heading2",
  },
]
`;

exports[`parses heading3 1`] = `
Array [
  Object {
    "data": Object {},
    "isVoid": false,
    "kind": "block",
    "nodes": Array [
      Object {
        "kind": "text",
        "ranges": Array [
          Object {
            "kind": "range",
            "marks": Array [],
            "text": "Heading",
          },
        ],
      },
    ],
    "type": "heading3",
  },
]
`;

exports[`parses heading4 1`] = `
Array [
  Object {
    "data": Object {},
    "isVoid": false,
    "kind": "block",
    "nodes": Array [
      Object {
        "kind": "text",
        "ranges": Array [
          Object {
            "kind": "range",
            "marks": Array [],
            "text": "Heading",
          },
        ],
      },
    ],
    "type": "heading4",
  },
]
`;

exports[`parses heading5 1`] = `
Array [
  Object {
    "data": Object {},
    "isVoid": false,
    "kind": "block",
    "nodes": Array [
      Object {
        "kind": "text",
        "ranges": Array [
          Object {
            "kind": "range",
            "marks": Array [],
            "text": "Heading",
          },
        ],
      },
    ],
    "type": "heading5",
  },
]
`;

exports[`parses heading6 1`] = `
Array [
  Object {
    "data": Object {},
    "isVoid": false,
    "kind": "block",
    "nodes": Array [
      Object {
        "kind": "text",
        "ranges": Array [
          Object {
            "kind": "range",
            "marks": Array [],
            "text": "Heading",
          },
        ],
      },
    ],
    "type": "heading6",
  },
]
`;

exports[`parses indented code blocks 1`] = `
Array [
  Object {
    "data": Object {},
    "isVoid": false,
    "kind": "block",
    "nodes": Array [
      Object {
        "kind": "text",
        "ranges": Array [
          Object {
            "kind": "range",
            "marks": Array [],
            "text": "const hello = 'world';
function() {
  return hello;
}",
          },
        ],
<<<<<<< HEAD
=======
        "key": "176",
>>>>>>> 3f6b2e0d
      },
    ],
    "type": "code",
  },
]
`;

exports[`parses indented list items 1`] = `
Array [
  Object {
    "data": Object {},
    "isVoid": false,
<<<<<<< HEAD
    "kind": "block",
    "nodes": Array [
      Object {
        "data": Object {},
        "isVoid": false,
        "kind": "block",
        "nodes": Array [
=======
    "key": "180",
    "nodes": Array [
      Object {
        "characters": Array [
          Object {
            "marks": Array [],
            "text": "c",
          },
          Object {
            "marks": Array [],
            "text": "o",
          },
          Object {
            "marks": Array [],
            "text": "n",
          },
          Object {
            "marks": Array [],
            "text": "s",
          },
          Object {
            "marks": Array [],
            "text": "t",
          },
          Object {
            "marks": Array [],
            "text": " ",
          },
          Object {
            "marks": Array [],
            "text": "h",
          },
          Object {
            "marks": Array [],
            "text": "e",
          },
          Object {
            "marks": Array [],
            "text": "l",
          },
          Object {
            "marks": Array [],
            "text": "l",
          },
          Object {
            "marks": Array [],
            "text": "o",
          },
          Object {
            "marks": Array [],
            "text": " ",
          },
          Object {
            "marks": Array [],
            "text": "=",
          },
          Object {
            "marks": Array [],
            "text": " ",
          },
          Object {
            "marks": Array [],
            "text": "'",
          },
          Object {
            "marks": Array [],
            "text": "w",
          },
          Object {
            "marks": Array [],
            "text": "o",
          },
          Object {
            "marks": Array [],
            "text": "r",
          },
          Object {
            "marks": Array [],
            "text": "l",
          },
          Object {
            "marks": Array [],
            "text": "d",
          },
          Object {
            "marks": Array [],
            "text": "'",
          },
          Object {
            "marks": Array [],
            "text": ";",
          },
          Object {
            "marks": Array [],
            "text": "
",
          },
          Object {
            "marks": Array [],
            "text": "f",
          },
          Object {
            "marks": Array [],
            "text": "u",
          },
          Object {
            "marks": Array [],
            "text": "n",
          },
          Object {
            "marks": Array [],
            "text": "c",
          },
          Object {
            "marks": Array [],
            "text": "t",
          },
          Object {
            "marks": Array [],
            "text": "i",
          },
          Object {
            "marks": Array [],
            "text": "o",
          },
          Object {
            "marks": Array [],
            "text": "n",
          },
          Object {
            "marks": Array [],
            "text": "(",
          },
          Object {
            "marks": Array [],
            "text": ")",
          },
          Object {
            "marks": Array [],
            "text": " ",
          },
          Object {
            "marks": Array [],
            "text": "{",
          },
          Object {
            "marks": Array [],
            "text": "
",
          },
          Object {
            "marks": Array [],
            "text": " ",
          },
          Object {
            "marks": Array [],
            "text": " ",
          },
          Object {
            "marks": Array [],
            "text": "r",
          },
          Object {
            "marks": Array [],
            "text": "e",
          },
          Object {
            "marks": Array [],
            "text": "t",
          },
          Object {
            "marks": Array [],
            "text": "u",
          },
          Object {
            "marks": Array [],
            "text": "r",
          },
          Object {
            "marks": Array [],
            "text": "n",
          },
          Object {
            "marks": Array [],
            "text": " ",
          },
          Object {
            "marks": Array [],
            "text": "h",
          },
          Object {
            "marks": Array [],
            "text": "e",
          },
          Object {
            "marks": Array [],
            "text": "l",
          },
          Object {
            "marks": Array [],
            "text": "l",
          },
          Object {
            "marks": Array [],
            "text": "o",
          },
          Object {
            "marks": Array [],
            "text": ";",
          },
          Object {
            "marks": Array [],
            "text": "
",
          },
          Object {
            "marks": Array [],
            "text": "}",
          },
        ],
        "key": "179",
      },
    ],
    "type": "code",
  },
]
`;

exports[`parses double nested todo list items 1`] = `
Array [
  Object {
    "data": Object {},
    "isVoid": false,
    "key": "167",
    "nodes": Array [
      Object {
        "data": Object {
          "checked": true,
        },
        "isVoid": false,
        "key": "164",
        "nodes": Array [
          Object {
            "characters": Array [
              Object {
                "marks": Array [],
                "text": "c",
              },
              Object {
                "marks": Array [],
                "text": "h",
              },
              Object {
                "marks": Array [],
                "text": "e",
              },
              Object {
                "marks": Array [],
                "text": "c",
              },
              Object {
                "marks": Array [],
                "text": "k",
              },
              Object {
                "marks": Array [],
                "text": "e",
              },
              Object {
                "marks": Array [],
                "text": "d",
              },
            ],
            "key": "158",
          },
          Object {
            "data": Object {},
            "isVoid": false,
            "key": "163",
            "nodes": Array [
              Object {
                "data": Object {
                  "checked": false,
                },
                "isVoid": false,
                "key": "160",
                "nodes": Array [
                  Object {
                    "characters": Array [
                      Object {
                        "marks": Array [],
                        "text": "e",
                      },
                      Object {
                        "marks": Array [],
                        "text": "m",
                      },
                      Object {
                        "marks": Array [],
                        "text": "p",
                      },
                      Object {
                        "marks": Array [],
                        "text": "t",
                      },
                      Object {
                        "marks": Array [],
                        "text": "y",
                      },
                    ],
                    "key": "159",
                  },
                ],
                "type": "list-item",
              },
              Object {
                "data": Object {
                  "checked": true,
                },
                "isVoid": false,
                "key": "162",
                "nodes": Array [
                  Object {
                    "characters": Array [
                      Object {
                        "marks": Array [],
                        "text": "c",
                      },
                      Object {
                        "marks": Array [],
                        "text": "h",
                      },
                      Object {
                        "marks": Array [],
                        "text": "e",
                      },
                      Object {
                        "marks": Array [],
                        "text": "c",
                      },
                      Object {
                        "marks": Array [],
                        "text": "k",
                      },
                      Object {
                        "marks": Array [],
                        "text": "e",
                      },
                      Object {
                        "marks": Array [],
                        "text": "d",
                      },
                    ],
                    "key": "161",
                  },
                ],
                "type": "list-item",
              },
            ],
            "type": "todo-list",
          },
        ],
        "type": "list-item",
      },
      Object {
        "data": Object {
          "checked": false,
        },
        "isVoid": false,
        "key": "166",
        "nodes": Array [
          Object {
            "characters": Array [
              Object {
                "marks": Array [],
                "text": "t",
              },
              Object {
                "marks": Array [],
                "text": "h",
              },
              Object {
                "marks": Array [],
                "text": "r",
              },
              Object {
                "marks": Array [],
                "text": "e",
              },
              Object {
                "marks": Array [],
                "text": "e",
              },
            ],
            "key": "165",
          },
        ],
        "type": "list-item",
      },
    ],
    "type": "todo-list",
  },
]
`;

exports[`parses heading1 1`] = `
Array [
  Object {
    "data": Object {},
    "isVoid": false,
    "key": "4",
    "nodes": Array [
      Object {
        "characters": Array [
          Object {
            "marks": Array [],
            "text": "H",
          },
          Object {
            "marks": Array [],
            "text": "e",
          },
          Object {
            "marks": Array [],
            "text": "a",
          },
          Object {
            "marks": Array [],
            "text": "d",
          },
          Object {
            "marks": Array [],
            "text": "i",
          },
          Object {
            "marks": Array [],
            "text": "n",
          },
>>>>>>> 3f6b2e0d
          Object {
            "kind": "text",
            "ranges": Array [
              Object {
                "kind": "range",
                "marks": Array [],
                "text": "one",
              },
            ],
          },
        ],
        "type": "list-item",
      },
      Object {
        "data": Object {},
        "isVoid": false,
        "kind": "block",
        "nodes": Array [
          Object {
            "kind": "text",
            "ranges": Array [
              Object {
                "kind": "range",
                "marks": Array [],
                "text": "two",
              },
            ],
          },
        ],
        "type": "list-item",
      },
    ],
    "type": "bulleted-list",
  },
]
`;

exports[`parses interesting nesting 1`] = `
Array [
  Object {
    "data": Object {},
    "isVoid": false,
    "kind": "block",
    "nodes": Array [
      Object {
<<<<<<< HEAD
        "data": Object {},
        "isVoid": false,
        "kind": "block",
        "nodes": Array [
          Object {
            "kind": "text",
            "ranges": Array [
              Object {
                "kind": "range",
                "marks": Array [],
                "text": "List item that contains a blockquote with inline mark",
=======
        "characters": Array [
          Object {
            "marks": Array [],
            "text": "H",
          },
          Object {
            "marks": Array [],
            "text": "e",
          },
          Object {
            "marks": Array [],
            "text": "a",
          },
          Object {
            "marks": Array [],
            "text": "d",
          },
          Object {
            "marks": Array [],
            "text": "i",
          },
          Object {
            "marks": Array [],
            "text": "n",
          },
          Object {
            "marks": Array [],
            "text": "g",
          },
        ],
        "key": "9",
      },
    ],
    "type": "heading3",
  },
]
`;

exports[`parses heading4 1`] = `
Array [
  Object {
    "data": Object {},
    "isVoid": false,
    "key": "13",
    "nodes": Array [
      Object {
        "characters": Array [
          Object {
            "marks": Array [],
            "text": "H",
          },
          Object {
            "marks": Array [],
            "text": "e",
          },
          Object {
            "marks": Array [],
            "text": "a",
          },
          Object {
            "marks": Array [],
            "text": "d",
          },
          Object {
            "marks": Array [],
            "text": "i",
          },
          Object {
            "marks": Array [],
            "text": "n",
          },
          Object {
            "marks": Array [],
            "text": "g",
          },
        ],
        "key": "12",
      },
    ],
    "type": "heading4",
  },
]
`;

exports[`parses heading5 1`] = `
Array [
  Object {
    "data": Object {},
    "isVoid": false,
    "key": "16",
    "nodes": Array [
      Object {
        "characters": Array [
          Object {
            "marks": Array [],
            "text": "H",
          },
          Object {
            "marks": Array [],
            "text": "e",
          },
          Object {
            "marks": Array [],
            "text": "a",
          },
          Object {
            "marks": Array [],
            "text": "d",
          },
          Object {
            "marks": Array [],
            "text": "i",
          },
          Object {
            "marks": Array [],
            "text": "n",
          },
          Object {
            "marks": Array [],
            "text": "g",
          },
        ],
        "key": "15",
      },
    ],
    "type": "heading5",
  },
]
`;

exports[`parses heading6 1`] = `
Array [
  Object {
    "data": Object {},
    "isVoid": false,
    "key": "19",
    "nodes": Array [
      Object {
        "characters": Array [
          Object {
            "marks": Array [],
            "text": "H",
          },
          Object {
            "marks": Array [],
            "text": "e",
          },
          Object {
            "marks": Array [],
            "text": "a",
          },
          Object {
            "marks": Array [],
            "text": "d",
          },
          Object {
            "marks": Array [],
            "text": "i",
          },
          Object {
            "marks": Array [],
            "text": "n",
          },
          Object {
            "marks": Array [],
            "text": "g",
          },
        ],
        "key": "18",
      },
    ],
    "type": "heading6",
  },
]
`;

exports[`parses indented code blocks 1`] = `
Array [
  Object {
    "data": Object {},
    "isVoid": false,
    "key": "183",
    "nodes": Array [
      Object {
        "characters": Array [
          Object {
            "marks": Array [],
            "text": "c",
          },
          Object {
            "marks": Array [],
            "text": "o",
          },
          Object {
            "marks": Array [],
            "text": "n",
          },
          Object {
            "marks": Array [],
            "text": "s",
          },
          Object {
            "marks": Array [],
            "text": "t",
          },
          Object {
            "marks": Array [],
            "text": " ",
          },
          Object {
            "marks": Array [],
            "text": "h",
          },
          Object {
            "marks": Array [],
            "text": "e",
          },
          Object {
            "marks": Array [],
            "text": "l",
          },
          Object {
            "marks": Array [],
            "text": "l",
          },
          Object {
            "marks": Array [],
            "text": "o",
          },
          Object {
            "marks": Array [],
            "text": " ",
          },
          Object {
            "marks": Array [],
            "text": "=",
          },
          Object {
            "marks": Array [],
            "text": " ",
          },
          Object {
            "marks": Array [],
            "text": "'",
          },
          Object {
            "marks": Array [],
            "text": "w",
          },
          Object {
            "marks": Array [],
            "text": "o",
          },
          Object {
            "marks": Array [],
            "text": "r",
          },
          Object {
            "marks": Array [],
            "text": "l",
          },
          Object {
            "marks": Array [],
            "text": "d",
          },
          Object {
            "marks": Array [],
            "text": "'",
          },
          Object {
            "marks": Array [],
            "text": ";",
          },
          Object {
            "marks": Array [],
            "text": "
",
          },
          Object {
            "marks": Array [],
            "text": "f",
          },
          Object {
            "marks": Array [],
            "text": "u",
          },
          Object {
            "marks": Array [],
            "text": "n",
          },
          Object {
            "marks": Array [],
            "text": "c",
          },
          Object {
            "marks": Array [],
            "text": "t",
          },
          Object {
            "marks": Array [],
            "text": "i",
          },
          Object {
            "marks": Array [],
            "text": "o",
          },
          Object {
            "marks": Array [],
            "text": "n",
          },
          Object {
            "marks": Array [],
            "text": "(",
          },
          Object {
            "marks": Array [],
            "text": ")",
          },
          Object {
            "marks": Array [],
            "text": " ",
          },
          Object {
            "marks": Array [],
            "text": "{",
          },
          Object {
            "marks": Array [],
            "text": "
",
          },
          Object {
            "marks": Array [],
            "text": " ",
          },
          Object {
            "marks": Array [],
            "text": " ",
          },
          Object {
            "marks": Array [],
            "text": "r",
          },
          Object {
            "marks": Array [],
            "text": "e",
          },
          Object {
            "marks": Array [],
            "text": "t",
          },
          Object {
            "marks": Array [],
            "text": "u",
          },
          Object {
            "marks": Array [],
            "text": "r",
          },
          Object {
            "marks": Array [],
            "text": "n",
          },
          Object {
            "marks": Array [],
            "text": " ",
          },
          Object {
            "marks": Array [],
            "text": "h",
          },
          Object {
            "marks": Array [],
            "text": "e",
          },
          Object {
            "marks": Array [],
            "text": "l",
          },
          Object {
            "marks": Array [],
            "text": "l",
          },
          Object {
            "marks": Array [],
            "text": "o",
          },
          Object {
            "marks": Array [],
            "text": ";",
          },
          Object {
            "marks": Array [],
            "text": "
",
          },
          Object {
            "marks": Array [],
            "text": "}",
          },
        ],
        "key": "182",
      },
    ],
    "type": "code",
  },
]
`;

exports[`parses indented list items 1`] = `
Array [
  Object {
    "data": Object {},
    "isVoid": false,
    "key": "43",
    "nodes": Array [
      Object {
        "data": Object {},
        "isVoid": false,
        "key": "40",
        "nodes": Array [
          Object {
            "characters": Array [
              Object {
                "marks": Array [],
                "text": "o",
              },
              Object {
                "marks": Array [],
                "text": "n",
              },
              Object {
                "marks": Array [],
                "text": "e",
              },
            ],
            "key": "39",
          },
        ],
        "type": "list-item",
      },
      Object {
        "data": Object {},
        "isVoid": false,
        "key": "42",
        "nodes": Array [
          Object {
            "characters": Array [
              Object {
                "marks": Array [],
                "text": "t",
              },
              Object {
                "marks": Array [],
                "text": "w",
              },
              Object {
                "marks": Array [],
                "text": "o",
              },
            ],
            "key": "41",
          },
        ],
        "type": "list-item",
      },
    ],
    "type": "bulleted-list",
  },
]
`;

exports[`parses interesting nesting 1`] = `
Array [
  Object {
    "data": Object {},
    "isVoid": false,
    "key": "214",
    "nodes": Array [
      Object {
        "data": Object {},
        "isVoid": false,
        "key": "213",
        "nodes": Array [
          Object {
            "characters": Array [
              Object {
                "marks": Array [],
                "text": "L",
              },
              Object {
                "marks": Array [],
                "text": "i",
              },
              Object {
                "marks": Array [],
                "text": "s",
              },
              Object {
                "marks": Array [],
                "text": "t",
              },
              Object {
                "marks": Array [],
                "text": " ",
              },
              Object {
                "marks": Array [],
                "text": "i",
              },
              Object {
                "marks": Array [],
                "text": "t",
              },
              Object {
                "marks": Array [],
                "text": "e",
              },
              Object {
                "marks": Array [],
                "text": "m",
              },
              Object {
                "marks": Array [],
                "text": " ",
              },
              Object {
                "marks": Array [],
                "text": "t",
              },
              Object {
                "marks": Array [],
                "text": "h",
              },
              Object {
                "marks": Array [],
                "text": "a",
              },
              Object {
                "marks": Array [],
                "text": "t",
              },
              Object {
                "marks": Array [],
                "text": " ",
              },
              Object {
                "marks": Array [],
                "text": "c",
              },
              Object {
                "marks": Array [],
                "text": "o",
              },
              Object {
                "marks": Array [],
                "text": "n",
              },
              Object {
                "marks": Array [],
                "text": "t",
              },
              Object {
                "marks": Array [],
                "text": "a",
              },
              Object {
                "marks": Array [],
                "text": "i",
              },
              Object {
                "marks": Array [],
                "text": "n",
              },
              Object {
                "marks": Array [],
                "text": "s",
              },
              Object {
                "marks": Array [],
                "text": " ",
              },
              Object {
                "marks": Array [],
                "text": "a",
              },
              Object {
                "marks": Array [],
                "text": " ",
              },
              Object {
                "marks": Array [],
                "text": "b",
              },
              Object {
                "marks": Array [],
                "text": "l",
              },
              Object {
                "marks": Array [],
                "text": "o",
              },
              Object {
                "marks": Array [],
                "text": "c",
              },
              Object {
                "marks": Array [],
                "text": "k",
              },
              Object {
                "marks": Array [],
                "text": "q",
              },
              Object {
                "marks": Array [],
                "text": "u",
              },
              Object {
                "marks": Array [],
                "text": "o",
              },
              Object {
                "marks": Array [],
                "text": "t",
              },
              Object {
                "marks": Array [],
                "text": "e",
              },
              Object {
                "marks": Array [],
                "text": " ",
              },
              Object {
                "marks": Array [],
                "text": "w",
              },
              Object {
                "marks": Array [],
                "text": "i",
              },
              Object {
                "marks": Array [],
                "text": "t",
              },
              Object {
                "marks": Array [],
                "text": "h",
              },
              Object {
                "marks": Array [],
                "text": " ",
              },
              Object {
                "marks": Array [],
                "text": "i",
              },
              Object {
                "marks": Array [],
                "text": "n",
              },
              Object {
                "marks": Array [],
                "text": "l",
              },
              Object {
                "marks": Array [],
                "text": "i",
              },
              Object {
                "marks": Array [],
                "text": "n",
              },
              Object {
                "marks": Array [],
                "text": "e",
              },
              Object {
                "marks": Array [],
                "text": " ",
              },
              Object {
                "marks": Array [],
                "text": "m",
              },
              Object {
                "marks": Array [],
                "text": "a",
              },
              Object {
                "marks": Array [],
                "text": "r",
              },
              Object {
                "marks": Array [],
                "text": "k",
              },
            ],
            "key": "209",
          },
          Object {
            "data": Object {},
            "isVoid": false,
            "key": "212",
            "nodes": Array [
              Object {
                "characters": Array [
                  Object {
                    "marks": Array [],
                    "text": "B",
                  },
                  Object {
                    "marks": Array [],
                    "text": "l",
                  },
                  Object {
                    "marks": Array [],
                    "text": "o",
                  },
                  Object {
                    "marks": Array [],
                    "text": "c",
                  },
                  Object {
                    "marks": Array [],
                    "text": "k",
                  },
                  Object {
                    "marks": Array [],
                    "text": "q",
                  },
                  Object {
                    "marks": Array [],
                    "text": "u",
                  },
                  Object {
                    "marks": Array [],
                    "text": "o",
                  },
                  Object {
                    "marks": Array [],
                    "text": "t",
                  },
                  Object {
                    "marks": Array [],
                    "text": "e",
                  },
                  Object {
                    "marks": Array [],
                    "text": " ",
                  },
                  Object {
                    "marks": Array [],
                    "text": "w",
                  },
                  Object {
                    "marks": Array [],
                    "text": "i",
                  },
                  Object {
                    "marks": Array [],
                    "text": "t",
                  },
                  Object {
                    "marks": Array [],
                    "text": "h",
                  },
                  Object {
                    "marks": Array [],
                    "text": " ",
                  },
                  Object {
                    "marks": Array [],
                    "text": "c",
                  },
                  Object {
                    "marks": Array [],
                    "text": "o",
                  },
                  Object {
                    "marks": Array [],
                    "text": "d",
                  },
                  Object {
                    "marks": Array [],
                    "text": "e",
                  },
                  Object {
                    "marks": Array [],
                    "text": " ",
                  },
                  Object {
                    "marks": Array [
                      Object {
                        "data": Object {},
                        "type": "code",
                      },
                    ],
                    "text": "m",
                  },
                  Object {
                    "marks": Array [
                      Object {
                        "data": Object {},
                        "type": "code",
                      },
                    ],
                    "text": "a",
                  },
                  Object {
                    "marks": Array [
                      Object {
                        "data": Object {},
                        "type": "code",
                      },
                    ],
                    "text": "p",
                  },
                  Object {
                    "marks": Array [
                      Object {
                        "data": Object {},
                        "type": "code",
                      },
                    ],
                    "text": "S",
                  },
                  Object {
                    "marks": Array [
                      Object {
                        "data": Object {},
                        "type": "code",
                      },
                    ],
                    "text": "t",
                  },
                  Object {
                    "marks": Array [
                      Object {
                        "data": Object {},
                        "type": "code",
                      },
                    ],
                    "text": "a",
                  },
                  Object {
                    "marks": Array [
                      Object {
                        "data": Object {},
                        "type": "code",
                      },
                    ],
                    "text": "t",
                  },
                  Object {
                    "marks": Array [
                      Object {
                        "data": Object {},
                        "type": "code",
                      },
                    ],
                    "text": "e",
                  },
                  Object {
                    "marks": Array [
                      Object {
                        "data": Object {},
                        "type": "code",
                      },
                    ],
                    "text": "T",
                  },
                  Object {
                    "marks": Array [
                      Object {
                        "data": Object {},
                        "type": "code",
                      },
                    ],
                    "text": "o",
                  },
                  Object {
                    "marks": Array [
                      Object {
                        "data": Object {},
                        "type": "code",
                      },
                    ],
                    "text": "P",
                  },
                  Object {
                    "marks": Array [
                      Object {
                        "data": Object {},
                        "type": "code",
                      },
                    ],
                    "text": "r",
                  },
                  Object {
                    "marks": Array [
                      Object {
                        "data": Object {},
                        "type": "code",
                      },
                    ],
                    "text": "o",
                  },
                  Object {
                    "marks": Array [
                      Object {
                        "data": Object {},
                        "type": "code",
                      },
                    ],
                    "text": "p",
                  },
                  Object {
                    "marks": Array [
                      Object {
                        "data": Object {},
                        "type": "code",
                      },
                    ],
                    "text": "s",
                  },
                  Object {
                    "marks": Array [
                      Object {
                        "data": Object {},
                        "type": "code",
                      },
                    ],
                    "text": "(",
                  },
                  Object {
                    "marks": Array [
                      Object {
                        "data": Object {},
                        "type": "code",
                      },
                    ],
                    "text": ")",
                  },
                ],
                "key": "211",
>>>>>>> 3f6b2e0d
              },
            ],
          },
        ],
        "type": "list-item",
      },
    ],
    "type": "bulleted-list",
  },
]
`;

exports[`parses link 1`] = `
Array [
  Object {
    "data": Object {},
    "isVoid": false,
<<<<<<< HEAD
    "kind": "block",
    "nodes": Array [
      Object {
        "kind": "text",
        "ranges": Array [
          Object {
            "kind": "range",
            "marks": Array [],
            "text": "",
          },
        ],
=======
    "key": "187",
    "nodes": Array [
      Object {
        "characters": Array [],
        "key": "189",
>>>>>>> 3f6b2e0d
      },
      Object {
        "data": Object {
          "href": "http://google.com",
        },
        "isVoid": false,
<<<<<<< HEAD
        "kind": "inline",
=======
        "key": "186",
>>>>>>> 3f6b2e0d
        "nodes": Array [
          Object {
            "kind": "text",
            "ranges": Array [
              Object {
                "kind": "range",
                "marks": Array [],
                "text": "google",
              },
            ],
<<<<<<< HEAD
=======
            "key": "185",
>>>>>>> 3f6b2e0d
          },
        ],
        "type": "link",
      },
      Object {
<<<<<<< HEAD
        "kind": "text",
        "ranges": Array [
          Object {
            "kind": "range",
            "marks": Array [],
            "text": "",
          },
        ],
=======
        "characters": Array [],
        "key": "190",
>>>>>>> 3f6b2e0d
      },
    ],
    "type": "paragraph",
  },
]
`;

exports[`parses link with encoded characters 1`] = `
Array [
  Object {
    "data": Object {},
    "isVoid": false,
<<<<<<< HEAD
    "kind": "block",
    "nodes": Array [
      Object {
        "kind": "text",
        "ranges": Array [
          Object {
            "kind": "range",
            "marks": Array [],
            "text": "",
          },
        ],
=======
    "key": "205",
    "nodes": Array [
      Object {
        "characters": Array [],
        "key": "207",
>>>>>>> 3f6b2e0d
      },
      Object {
        "data": Object {
          "href": "https://example.com/app/kibana#/discover?_g=(refreshInterval:('$$hashKey':'object:1596',display:'10 seconds',pause:!f,section:1,value:10000),time:(from:now-15m,mode:quick,to:now))&_a=(columns:!(metadata.step,message,metadata.attempt_f,metadata.tries_f,metadata.error_class,metadata.url),index:'logs-',interval:auto,query:(query_string:(analyze_wildcard:!t,query:'metadata.at: Stepper*')),sort:!(time,desc))",
        },
        "isVoid": false,
<<<<<<< HEAD
        "kind": "inline",
=======
        "key": "204",
>>>>>>> 3f6b2e0d
        "nodes": Array [
          Object {
            "kind": "text",
            "ranges": Array [
              Object {
                "kind": "range",
                "marks": Array [],
                "text": "kibana",
              },
            ],
<<<<<<< HEAD
=======
            "key": "203",
>>>>>>> 3f6b2e0d
          },
        ],
        "type": "link",
      },
      Object {
<<<<<<< HEAD
        "kind": "text",
        "ranges": Array [
          Object {
            "kind": "range",
            "marks": Array [],
            "text": "",
          },
        ],
=======
        "characters": Array [],
        "key": "208",
>>>>>>> 3f6b2e0d
      },
    ],
    "type": "paragraph",
  },
]
`;

exports[`parses link within mark 1`] = `
Array [
  Object {
    "data": Object {},
    "isVoid": false,
<<<<<<< HEAD
    "kind": "block",
    "nodes": Array [
      Object {
        "kind": "text",
        "ranges": Array [
          Object {
            "kind": "range",
            "marks": Array [],
            "text": "",
          },
        ],
=======
    "key": "193",
    "nodes": Array [
      Object {
        "characters": Array [],
        "key": "195",
>>>>>>> 3f6b2e0d
      },
      Object {
        "data": Object {
          "href": "http://google.com",
        },
        "isVoid": false,
<<<<<<< HEAD
        "kind": "inline",
=======
        "key": "192",
>>>>>>> 3f6b2e0d
        "nodes": Array [
          Object {
            "kind": "text",
            "ranges": Array [
              Object {
                "kind": "range",
                "marks": Array [],
                "text": "google",
              },
            ],
<<<<<<< HEAD
=======
            "key": "191",
>>>>>>> 3f6b2e0d
          },
        ],
        "type": "link",
      },
      Object {
<<<<<<< HEAD
        "kind": "text",
        "ranges": Array [
          Object {
            "kind": "range",
            "marks": Array [],
            "text": "",
          },
        ],
=======
        "characters": Array [],
        "key": "196",
>>>>>>> 3f6b2e0d
      },
    ],
    "type": "paragraph",
  },
]
`;

exports[`parses list items 1`] = `
Array [
  Object {
    "data": Object {},
    "isVoid": false,
    "kind": "block",
    "nodes": Array [
      Object {
        "data": Object {},
        "isVoid": false,
        "kind": "block",
        "nodes": Array [
          Object {
            "kind": "text",
            "ranges": Array [
              Object {
                "kind": "range",
                "marks": Array [],
                "text": "one",
              },
            ],
          },
        ],
        "type": "list-item",
      },
      Object {
        "data": Object {},
        "isVoid": false,
        "kind": "block",
        "nodes": Array [
          Object {
            "kind": "text",
            "ranges": Array [
              Object {
                "kind": "range",
                "marks": Array [],
                "text": "two",
              },
            ],
          },
        ],
        "type": "list-item",
      },
    ],
    "type": "bulleted-list",
  },
]
`;

exports[`parses list items with marks 1`] = `
Array [
  Object {
    "data": Object {},
    "isVoid": false,
    "kind": "block",
    "nodes": Array [
      Object {
        "data": Object {},
        "isVoid": false,
        "kind": "block",
        "nodes": Array [
          Object {
            "kind": "text",
            "ranges": Array [
              Object {
                "kind": "range",
                "marks": Array [],
                "text": "one ",
              },
              Object {
                "kind": "range",
                "marks": Array [
                  Object {
                    "data": Object {},
                    "kind": "mark",
                    "type": "bold",
                  },
                ],
                "text": "bold",
              },
            ],
          },
        ],
        "type": "list-item",
      },
      Object {
        "data": Object {},
        "isVoid": false,
        "kind": "block",
        "nodes": Array [
          Object {
            "kind": "text",
            "ranges": Array [
              Object {
                "kind": "range",
                "marks": Array [
                  Object {
                    "data": Object {},
                    "kind": "mark",
                    "type": "italic",
                  },
                ],
                "text": "italic",
              },
              Object {
                "kind": "range",
                "marks": Array [],
                "text": " two",
              },
            ],
          },
        ],
        "type": "list-item",
      },
    ],
    "type": "bulleted-list",
  },
]
`;

exports[`parses list with trailing item 1`] = `
Array [
  Object {
    "data": Object {},
    "isVoid": false,
    "kind": "block",
    "nodes": Array [
      Object {
        "data": Object {},
        "isVoid": false,
        "kind": "block",
        "nodes": Array [
          Object {
            "kind": "text",
            "ranges": Array [
              Object {
                "kind": "range",
                "marks": Array [],
                "text": "one",
              },
            ],
          },
        ],
        "type": "list-item",
      },
      Object {
        "data": Object {},
        "isVoid": false,
        "kind": "block",
        "nodes": Array [
          Object {
            "kind": "text",
            "ranges": Array [
              Object {
                "kind": "range",
                "marks": Array [],
                "text": "two
-",
              },
            ],
          },
        ],
        "type": "list-item",
      },
    ],
    "type": "bulleted-list",
  },
]
`;

exports[`parses mixed list items 1`] = `
Array [
  Object {
    "data": Object {},
    "isVoid": false,
    "key": "75",
    "nodes": Array [
      Object {
        "data": Object {},
        "isVoid": false,
        "key": "74",
        "nodes": Array [
          Object {
            "characters": Array [
              Object {
                "marks": Array [],
                "text": "l",
              },
              Object {
                "marks": Array [],
                "text": "i",
              },
              Object {
                "marks": Array [],
                "text": "s",
              },
              Object {
                "marks": Array [],
                "text": "t",
              },
            ],
            "key": "73",
          },
        ],
        "type": "list-item",
      },
    ],
    "type": "ordered-list",
  },
  Object {
    "data": Object {},
    "isVoid": false,
    "key": "78",
    "nodes": Array [
      Object {
        "data": Object {},
        "isVoid": false,
        "key": "77",
        "nodes": Array [
          Object {
            "characters": Array [
              Object {
                "marks": Array [],
                "text": "a",
              },
              Object {
                "marks": Array [],
                "text": "n",
              },
              Object {
                "marks": Array [],
                "text": "o",
              },
              Object {
                "marks": Array [],
                "text": "t",
              },
              Object {
                "marks": Array [],
                "text": "h",
              },
              Object {
                "marks": Array [],
                "text": "e",
              },
              Object {
                "marks": Array [],
                "text": "r",
              },
            ],
            "key": "76",
          },
        ],
        "type": "list-item",
      },
    ],
    "type": "bulleted-list",
  },
  Object {
    "data": Object {},
    "isVoid": false,
    "key": "81",
    "nodes": Array [
      Object {
        "data": Object {},
        "isVoid": false,
        "key": "80",
        "nodes": Array [
          Object {
            "characters": Array [
              Object {
                "marks": Array [],
                "text": "d",
              },
              Object {
                "marks": Array [],
                "text": "i",
              },
              Object {
                "marks": Array [],
                "text": "f",
              },
              Object {
                "marks": Array [],
                "text": "f",
              },
              Object {
                "marks": Array [],
                "text": "e",
              },
              Object {
                "marks": Array [],
                "text": "r",
              },
              Object {
                "marks": Array [],
                "text": "e",
              },
              Object {
                "marks": Array [],
                "text": "n",
              },
              Object {
                "marks": Array [],
                "text": "t",
              },
            ],
            "key": "79",
          },
        ],
        "type": "list-item",
      },
    ],
    "type": "ordered-list",
  },
]
`;

exports[`parses nested todo list items 1`] = `
Array [
  Object {
    "data": Object {},
    "isVoid": false,
    "key": "156",
    "nodes": Array [
      Object {
        "data": Object {
          "checked": false,
        },
        "isVoid": false,
        "key": "155",
        "nodes": Array [
          Object {
            "characters": Array [
              Object {
                "marks": Array [],
                "text": "t",
              },
              Object {
                "marks": Array [],
                "text": "o",
              },
              Object {
                "marks": Array [],
                "text": "d",
              },
              Object {
                "marks": Array [],
                "text": "o",
              },
            ],
            "key": "149",
          },
          Object {
            "data": Object {},
            "isVoid": false,
            "key": "154",
            "nodes": Array [
              Object {
                "data": Object {
                  "checked": false,
                },
                "isVoid": false,
                "key": "151",
                "nodes": Array [
                  Object {
                    "characters": Array [
                      Object {
                        "marks": Array [],
                        "text": "n",
                      },
                      Object {
                        "marks": Array [],
                        "text": "e",
                      },
                      Object {
                        "marks": Array [],
                        "text": "s",
                      },
                      Object {
                        "marks": Array [],
                        "text": "t",
                      },
                      Object {
                        "marks": Array [],
                        "text": "e",
                      },
                      Object {
                        "marks": Array [],
                        "text": "d",
                      },
                    ],
                    "key": "150",
                  },
                ],
                "type": "list-item",
              },
              Object {
                "data": Object {
                  "checked": false,
                },
                "isVoid": false,
                "key": "153",
                "nodes": Array [
                  Object {
                    "characters": Array [
                      Object {
                        "marks": Array [],
                        "text": "d",
                      },
                      Object {
                        "marks": Array [],
                        "text": "e",
                      },
                      Object {
                        "marks": Array [],
                        "text": "e",
                      },
                      Object {
                        "marks": Array [],
                        "text": "p",
                      },
                    ],
                    "key": "152",
                  },
                ],
                "type": "list-item",
              },
            ],
            "type": "todo-list",
          },
        ],
        "type": "list-item",
      },
    ],
    "type": "todo-list",
  },
]
`;

exports[`parses ordered list items 1`] = `
Array [
  Object {
    "data": Object {},
    "isVoid": false,
    "kind": "block",
    "nodes": Array [
      Object {
        "data": Object {},
        "isVoid": false,
        "kind": "block",
        "nodes": Array [
          Object {
            "kind": "text",
            "ranges": Array [
              Object {
                "kind": "range",
                "marks": Array [],
                "text": "one",
              },
            ],
          },
        ],
        "type": "list-item",
      },
      Object {
        "data": Object {},
        "isVoid": false,
        "kind": "block",
        "nodes": Array [
          Object {
            "kind": "text",
            "ranges": Array [
              Object {
                "kind": "range",
                "marks": Array [],
                "text": "two",
              },
            ],
          },
        ],
        "type": "list-item",
      },
    ],
    "type": "ordered-list",
  },
]
`;

exports[`parses ordered list items with different numbers 1`] = `
Array [
  Object {
    "data": Object {},
    "isVoid": false,
    "kind": "block",
    "nodes": Array [
      Object {
        "data": Object {},
        "isVoid": false,
        "kind": "block",
        "nodes": Array [
          Object {
            "kind": "text",
            "ranges": Array [
              Object {
                "kind": "range",
                "marks": Array [],
                "text": "one",
              },
            ],
          },
        ],
        "type": "list-item",
      },
      Object {
        "data": Object {},
        "isVoid": false,
        "kind": "block",
        "nodes": Array [
          Object {
            "kind": "text",
            "ranges": Array [
              Object {
                "kind": "range",
                "marks": Array [],
                "text": "two",
              },
            ],
          },
        ],
        "type": "list-item",
      },
      Object {
        "data": Object {},
        "isVoid": false,
        "kind": "block",
        "nodes": Array [
          Object {
            "kind": "text",
            "ranges": Array [
              Object {
                "kind": "range",
                "marks": Array [],
                "text": "three",
              },
            ],
          },
        ],
        "type": "list-item",
      },
    ],
    "type": "ordered-list",
  },
]
`;

exports[`parses ordered list items with marks 1`] = `
Array [
  Object {
    "data": Object {},
    "isVoid": false,
    "kind": "block",
    "nodes": Array [
      Object {
        "data": Object {},
        "isVoid": false,
        "kind": "block",
        "nodes": Array [
          Object {
            "kind": "text",
            "ranges": Array [
              Object {
                "kind": "range",
                "marks": Array [],
                "text": "one ",
              },
              Object {
                "kind": "range",
                "marks": Array [
                  Object {
                    "data": Object {},
                    "kind": "mark",
                    "type": "bold",
                  },
                ],
                "text": "bold",
              },
            ],
          },
        ],
        "type": "list-item",
      },
      Object {
        "data": Object {},
        "isVoid": false,
        "kind": "block",
        "nodes": Array [
          Object {
            "kind": "text",
            "ranges": Array [
              Object {
                "kind": "range",
                "marks": Array [
                  Object {
                    "data": Object {},
                    "kind": "mark",
                    "type": "italic",
                  },
                ],
                "text": "italic",
              },
              Object {
                "kind": "range",
                "marks": Array [],
                "text": " two",
              },
            ],
          },
        ],
        "type": "list-item",
      },
    ],
    "type": "ordered-list",
  },
]
`;

exports[`parses paragraph 1`] = `
Array [
  Object {
    "data": Object {},
    "isVoid": false,
    "kind": "block",
    "nodes": Array [
      Object {
        "kind": "text",
        "ranges": Array [
          Object {
            "kind": "range",
            "marks": Array [],
            "text": "This is just a sentance",
          },
        ],
      },
    ],
    "type": "paragraph",
  },
]
`;

exports[`parses quote 1`] = `
Array [
  Object {
    "data": Object {},
    "isVoid": false,
    "kind": "block",
    "nodes": Array [
      Object {
        "kind": "text",
        "ranges": Array [
          Object {
            "kind": "range",
            "marks": Array [],
            "text": "this is a quote",
          },
        ],
      },
    ],
    "type": "block-quote",
  },
]
`;

exports[`parses quote with marks 1`] = `
Array [
  Object {
    "data": Object {},
    "isVoid": false,
    "kind": "block",
    "nodes": Array [
      Object {
        "kind": "text",
        "ranges": Array [
          Object {
            "kind": "range",
            "marks": Array [
              Object {
                "data": Object {},
                "kind": "mark",
                "type": "bold",
              },
            ],
            "text": "bold",
          },
          Object {
            "kind": "range",
            "marks": Array [],
            "text": " in a quote",
          },
        ],
      },
    ],
    "type": "block-quote",
  },
]
`;

exports[`parses tables 1`] = `
Array [
  Object {
    "data": Object {},
    "isVoid": false,
<<<<<<< HEAD
    "kind": "block",
=======
    "key": "141",
>>>>>>> 3f6b2e0d
    "nodes": Array [
      Object {
        "data": Object {},
        "isVoid": false,
<<<<<<< HEAD
        "kind": "block",
=======
        "key": "119",
>>>>>>> 3f6b2e0d
        "nodes": Array [
          Object {
            "data": Object {
              "align": null,
            },
            "isVoid": false,
<<<<<<< HEAD
            "kind": "block",
=======
            "key": "114",
>>>>>>> 3f6b2e0d
            "nodes": Array [
              Object {
                "kind": "text",
                "ranges": Array [
                  Object {
                    "kind": "range",
                    "marks": Array [],
                    "text": "Tables",
                  },
                ],
<<<<<<< HEAD
=======
                "key": "113",
>>>>>>> 3f6b2e0d
              },
            ],
            "type": "table-head",
          },
          Object {
            "data": Object {
              "align": "center",
            },
            "isVoid": false,
<<<<<<< HEAD
            "kind": "block",
=======
            "key": "116",
>>>>>>> 3f6b2e0d
            "nodes": Array [
              Object {
                "kind": "text",
                "ranges": Array [
                  Object {
                    "kind": "range",
                    "marks": Array [],
                    "text": "Are",
                  },
                ],
<<<<<<< HEAD
=======
                "key": "115",
>>>>>>> 3f6b2e0d
              },
            ],
            "type": "table-head",
          },
          Object {
            "data": Object {
              "align": "right",
            },
            "isVoid": false,
<<<<<<< HEAD
            "kind": "block",
            "nodes": Array [
              Object {
                "kind": "text",
                "ranges": Array [
=======
            "key": "118",
            "nodes": Array [
              Object {
                "characters": Array [
                  Object {
                    "marks": Array [],
                    "text": "C",
                  },
                  Object {
                    "marks": Array [],
                    "text": "o",
                  },
                  Object {
                    "marks": Array [],
                    "text": "o",
                  },
>>>>>>> 3f6b2e0d
                  Object {
                    "kind": "range",
                    "marks": Array [],
                    "text": "Cool",
                  },
                ],
<<<<<<< HEAD
=======
                "key": "117",
>>>>>>> 3f6b2e0d
              },
            ],
            "type": "table-head",
          },
        ],
        "type": "table-row",
      },
      Object {
        "data": Object {},
        "isVoid": false,
<<<<<<< HEAD
        "kind": "block",
=======
        "key": "126",
>>>>>>> 3f6b2e0d
        "nodes": Array [
          Object {
            "data": Object {
              "align": null,
            },
            "isVoid": false,
<<<<<<< HEAD
            "kind": "block",
=======
            "key": "121",
>>>>>>> 3f6b2e0d
            "nodes": Array [
              Object {
                "kind": "text",
                "ranges": Array [
                  Object {
                    "kind": "range",
                    "marks": Array [],
                    "text": "col 1 is",
                  },
                ],
<<<<<<< HEAD
=======
                "key": "120",
>>>>>>> 3f6b2e0d
              },
            ],
            "type": "table-cell",
          },
          Object {
            "data": Object {
              "align": "center",
            },
            "isVoid": false,
<<<<<<< HEAD
            "kind": "block",
=======
            "key": "123",
>>>>>>> 3f6b2e0d
            "nodes": Array [
              Object {
                "kind": "text",
                "ranges": Array [
                  Object {
                    "kind": "range",
                    "marks": Array [],
                    "text": "left-aligned",
                  },
                ],
<<<<<<< HEAD
=======
                "key": "122",
>>>>>>> 3f6b2e0d
              },
            ],
            "type": "table-cell",
          },
          Object {
            "data": Object {
              "align": "right",
            },
            "isVoid": false,
<<<<<<< HEAD
            "kind": "block",
=======
            "key": "125",
>>>>>>> 3f6b2e0d
            "nodes": Array [
              Object {
                "kind": "text",
                "ranges": Array [
                  Object {
                    "kind": "range",
                    "marks": Array [],
                    "text": "$1600",
                  },
                ],
<<<<<<< HEAD
=======
                "key": "124",
>>>>>>> 3f6b2e0d
              },
            ],
            "type": "table-cell",
          },
        ],
        "type": "table-row",
      },
      Object {
        "data": Object {},
        "isVoid": false,
<<<<<<< HEAD
        "kind": "block",
=======
        "key": "133",
>>>>>>> 3f6b2e0d
        "nodes": Array [
          Object {
            "data": Object {
              "align": null,
            },
            "isVoid": false,
<<<<<<< HEAD
            "kind": "block",
=======
            "key": "128",
>>>>>>> 3f6b2e0d
            "nodes": Array [
              Object {
                "kind": "text",
                "ranges": Array [
                  Object {
                    "kind": "range",
                    "marks": Array [],
                    "text": "col 2 is",
                  },
                ],
<<<<<<< HEAD
=======
                "key": "127",
>>>>>>> 3f6b2e0d
              },
            ],
            "type": "table-cell",
          },
          Object {
            "data": Object {
              "align": "center",
            },
            "isVoid": false,
<<<<<<< HEAD
            "kind": "block",
=======
            "key": "130",
>>>>>>> 3f6b2e0d
            "nodes": Array [
              Object {
                "kind": "text",
                "ranges": Array [
                  Object {
                    "kind": "range",
                    "marks": Array [],
                    "text": "centered",
                  },
                ],
<<<<<<< HEAD
=======
                "key": "129",
>>>>>>> 3f6b2e0d
              },
            ],
            "type": "table-cell",
          },
          Object {
            "data": Object {
              "align": "right",
            },
            "isVoid": false,
<<<<<<< HEAD
            "kind": "block",
=======
            "key": "132",
>>>>>>> 3f6b2e0d
            "nodes": Array [
              Object {
                "kind": "text",
                "ranges": Array [
                  Object {
                    "kind": "range",
                    "marks": Array [],
                    "text": "$12",
                  },
                ],
<<<<<<< HEAD
=======
                "key": "131",
>>>>>>> 3f6b2e0d
              },
            ],
            "type": "table-cell",
          },
        ],
        "type": "table-row",
      },
      Object {
        "data": Object {},
        "isVoid": false,
<<<<<<< HEAD
        "kind": "block",
=======
        "key": "140",
>>>>>>> 3f6b2e0d
        "nodes": Array [
          Object {
            "data": Object {
              "align": null,
            },
            "isVoid": false,
<<<<<<< HEAD
            "kind": "block",
=======
            "key": "135",
>>>>>>> 3f6b2e0d
            "nodes": Array [
              Object {
                "kind": "text",
                "ranges": Array [
                  Object {
                    "kind": "range",
                    "marks": Array [],
                    "text": "col 3 is",
                  },
                ],
<<<<<<< HEAD
=======
                "key": "134",
>>>>>>> 3f6b2e0d
              },
            ],
            "type": "table-cell",
          },
          Object {
            "data": Object {
              "align": "center",
            },
            "isVoid": false,
<<<<<<< HEAD
            "kind": "block",
=======
            "key": "137",
>>>>>>> 3f6b2e0d
            "nodes": Array [
              Object {
                "kind": "text",
                "ranges": Array [
                  Object {
                    "kind": "range",
                    "marks": Array [],
                    "text": "right-aligned",
                  },
                ],
<<<<<<< HEAD
=======
                "key": "136",
>>>>>>> 3f6b2e0d
              },
            ],
            "type": "table-cell",
          },
          Object {
            "data": Object {
              "align": "right",
            },
            "isVoid": false,
<<<<<<< HEAD
            "kind": "block",
=======
            "key": "139",
>>>>>>> 3f6b2e0d
            "nodes": Array [
              Object {
                "kind": "text",
                "ranges": Array [
                  Object {
                    "kind": "range",
                    "marks": Array [],
                    "text": "$1",
                  },
                ],
<<<<<<< HEAD
=======
                "key": "138",
>>>>>>> 3f6b2e0d
              },
            ],
            "type": "table-cell",
          },
        ],
        "type": "table-row",
      },
    ],
    "type": "table",
  },
]
`;

exports[`parses todo list items 1`] = `
Array [
  Object {
    "data": Object {},
    "isVoid": false,
<<<<<<< HEAD
    "kind": "block",
=======
    "key": "147",
>>>>>>> 3f6b2e0d
    "nodes": Array [
      Object {
        "data": Object {
          "checked": false,
        },
        "isVoid": false,
<<<<<<< HEAD
        "kind": "block",
=======
        "key": "144",
>>>>>>> 3f6b2e0d
        "nodes": Array [
          Object {
            "kind": "text",
            "ranges": Array [
              Object {
                "kind": "range",
                "marks": Array [],
                "text": "todo",
              },
            ],
<<<<<<< HEAD
=======
            "key": "143",
>>>>>>> 3f6b2e0d
          },
        ],
        "type": "list-item",
      },
      Object {
        "data": Object {
          "checked": true,
        },
        "isVoid": false,
<<<<<<< HEAD
        "kind": "block",
=======
        "key": "146",
>>>>>>> 3f6b2e0d
        "nodes": Array [
          Object {
            "kind": "text",
            "ranges": Array [
              Object {
                "kind": "range",
                "marks": Array [],
                "text": "done",
              },
            ],
<<<<<<< HEAD
=======
            "key": "145",
>>>>>>> 3f6b2e0d
          },
        ],
        "type": "list-item",
      },
    ],
    "type": "todo-list",
  },
]
`;

exports[`parses todo list items with marks 1`] = `
Array [
  Object {
    "data": Object {},
    "isVoid": false,
<<<<<<< HEAD
    "kind": "block",
=======
    "key": "174",
>>>>>>> 3f6b2e0d
    "nodes": Array [
      Object {
        "data": Object {
          "checked": true,
        },
        "isVoid": false,
<<<<<<< HEAD
        "kind": "block",
=======
        "key": "170",
>>>>>>> 3f6b2e0d
        "nodes": Array [
          Object {
            "kind": "text",
            "ranges": Array [
              Object {
                "kind": "range",
                "marks": Array [
                  Object {
                    "data": Object {},
                    "kind": "mark",
                    "type": "deleted",
                  },
                ],
                "text": "done",
              },
            ],
<<<<<<< HEAD
=======
            "key": "169",
>>>>>>> 3f6b2e0d
          },
        ],
        "type": "list-item",
      },
      Object {
        "data": Object {
          "checked": true,
        },
        "isVoid": false,
<<<<<<< HEAD
        "kind": "block",
=======
        "key": "173",
>>>>>>> 3f6b2e0d
        "nodes": Array [
          Object {
            "kind": "text",
            "ranges": Array [
              Object {
                "kind": "range",
                "marks": Array [],
                "text": "more ",
              },
              Object {
                "kind": "range",
                "marks": Array [
                  Object {
                    "data": Object {},
                    "kind": "mark",
                    "type": "bold",
                  },
                ],
                "text": "done",
              },
            ],
<<<<<<< HEAD
=======
            "key": "171",
>>>>>>> 3f6b2e0d
          },
        ],
        "type": "list-item",
      },
    ],
    "type": "todo-list",
  },
]
`;<|MERGE_RESOLUTION|>--- conflicted
+++ resolved
@@ -5,22 +5,15 @@
   Object {
     "data": Object {},
     "isVoid": false,
-<<<<<<< HEAD
-    "kind": "block",
-=======
-    "key": "177",
->>>>>>> 3f6b2e0d
-    "nodes": Array [
-      Object {
-        "kind": "text",
-        "ranges": Array [
-          Object {
-            "kind": "range",
-            "marks": Array [],
-            "text": "const hello = 'world';
-function() {
-  return hello;
-}",
+    "kind": "block",
+    "nodes": Array [
+      Object {
+        "kind": "text",
+        "leaves": Array [
+          Object {
+            "kind": "leaf",
+            "marks": Array [],
+            "text": "",
           },
         ],
       },
@@ -39,14 +32,11 @@
     "nodes": Array [
       Object {
         "kind": "text",
-        "ranges": Array [
-          Object {
-            "kind": "range",
-            "marks": Array [],
-            "text": "const hello = 'world';
-function() {
-  return hello;
-}",
+        "leaves": Array [
+          Object {
+            "kind": "leaf",
+            "marks": Array [],
+            "text": "",
           },
         ],
       },
@@ -56,548 +46,29 @@
 ]
 `;
 
-exports[`parses heading1 1`] = `
-Array [
-  Object {
-    "data": Object {},
-    "isVoid": false,
-    "kind": "block",
-    "nodes": Array [
-      Object {
-        "kind": "text",
-        "ranges": Array [
-          Object {
-            "kind": "range",
-            "marks": Array [],
-            "text": "Heading",
-          },
-        ],
-      },
-    ],
-    "type": "heading1",
-  },
-]
-`;
-
-exports[`parses heading2 1`] = `
-Array [
-  Object {
-    "data": Object {},
-    "isVoid": false,
-    "kind": "block",
-    "nodes": Array [
-      Object {
-        "kind": "text",
-        "ranges": Array [
-          Object {
-            "kind": "range",
-            "marks": Array [],
-            "text": "Heading",
-          },
-        ],
-      },
-    ],
-    "type": "heading2",
-  },
-]
-`;
-
-exports[`parses heading3 1`] = `
-Array [
-  Object {
-    "data": Object {},
-    "isVoid": false,
-    "kind": "block",
-    "nodes": Array [
-      Object {
-        "kind": "text",
-        "ranges": Array [
-          Object {
-            "kind": "range",
-            "marks": Array [],
-            "text": "Heading",
-          },
-        ],
-      },
-    ],
-    "type": "heading3",
-  },
-]
-`;
-
-exports[`parses heading4 1`] = `
-Array [
-  Object {
-    "data": Object {},
-    "isVoid": false,
-    "kind": "block",
-    "nodes": Array [
-      Object {
-        "kind": "text",
-        "ranges": Array [
-          Object {
-            "kind": "range",
-            "marks": Array [],
-            "text": "Heading",
-          },
-        ],
-      },
-    ],
-    "type": "heading4",
-  },
-]
-`;
-
-exports[`parses heading5 1`] = `
-Array [
-  Object {
-    "data": Object {},
-    "isVoid": false,
-    "kind": "block",
-    "nodes": Array [
-      Object {
-        "kind": "text",
-        "ranges": Array [
-          Object {
-            "kind": "range",
-            "marks": Array [],
-            "text": "Heading",
-          },
-        ],
-      },
-    ],
-    "type": "heading5",
-  },
-]
-`;
-
-exports[`parses heading6 1`] = `
-Array [
-  Object {
-    "data": Object {},
-    "isVoid": false,
-    "kind": "block",
-    "nodes": Array [
-      Object {
-        "kind": "text",
-        "ranges": Array [
-          Object {
-            "kind": "range",
-            "marks": Array [],
-            "text": "Heading",
-          },
-        ],
-      },
-    ],
-    "type": "heading6",
-  },
-]
-`;
-
-exports[`parses indented code blocks 1`] = `
-Array [
-  Object {
-    "data": Object {},
-    "isVoid": false,
-    "kind": "block",
-    "nodes": Array [
-      Object {
-        "kind": "text",
-        "ranges": Array [
-          Object {
-            "kind": "range",
-            "marks": Array [],
-            "text": "const hello = 'world';
-function() {
-  return hello;
-}",
-          },
-        ],
-<<<<<<< HEAD
-=======
-        "key": "176",
->>>>>>> 3f6b2e0d
-      },
-    ],
-    "type": "code",
-  },
-]
-`;
-
-exports[`parses indented list items 1`] = `
-Array [
-  Object {
-    "data": Object {},
-    "isVoid": false,
-<<<<<<< HEAD
-    "kind": "block",
-    "nodes": Array [
-      Object {
-        "data": Object {},
-        "isVoid": false,
-        "kind": "block",
-        "nodes": Array [
-=======
-    "key": "180",
-    "nodes": Array [
-      Object {
-        "characters": Array [
-          Object {
-            "marks": Array [],
-            "text": "c",
-          },
-          Object {
-            "marks": Array [],
-            "text": "o",
-          },
-          Object {
-            "marks": Array [],
-            "text": "n",
-          },
-          Object {
-            "marks": Array [],
-            "text": "s",
-          },
-          Object {
-            "marks": Array [],
-            "text": "t",
-          },
-          Object {
-            "marks": Array [],
-            "text": " ",
-          },
-          Object {
-            "marks": Array [],
-            "text": "h",
-          },
-          Object {
-            "marks": Array [],
-            "text": "e",
-          },
-          Object {
-            "marks": Array [],
-            "text": "l",
-          },
-          Object {
-            "marks": Array [],
-            "text": "l",
-          },
-          Object {
-            "marks": Array [],
-            "text": "o",
-          },
-          Object {
-            "marks": Array [],
-            "text": " ",
-          },
-          Object {
-            "marks": Array [],
-            "text": "=",
-          },
-          Object {
-            "marks": Array [],
-            "text": " ",
-          },
-          Object {
-            "marks": Array [],
-            "text": "'",
-          },
-          Object {
-            "marks": Array [],
-            "text": "w",
-          },
-          Object {
-            "marks": Array [],
-            "text": "o",
-          },
-          Object {
-            "marks": Array [],
-            "text": "r",
-          },
-          Object {
-            "marks": Array [],
-            "text": "l",
-          },
-          Object {
-            "marks": Array [],
-            "text": "d",
-          },
-          Object {
-            "marks": Array [],
-            "text": "'",
-          },
-          Object {
-            "marks": Array [],
-            "text": ";",
-          },
-          Object {
-            "marks": Array [],
-            "text": "
-",
-          },
-          Object {
-            "marks": Array [],
-            "text": "f",
-          },
-          Object {
-            "marks": Array [],
-            "text": "u",
-          },
-          Object {
-            "marks": Array [],
-            "text": "n",
-          },
-          Object {
-            "marks": Array [],
-            "text": "c",
-          },
-          Object {
-            "marks": Array [],
-            "text": "t",
-          },
-          Object {
-            "marks": Array [],
-            "text": "i",
-          },
-          Object {
-            "marks": Array [],
-            "text": "o",
-          },
-          Object {
-            "marks": Array [],
-            "text": "n",
-          },
-          Object {
-            "marks": Array [],
-            "text": "(",
-          },
-          Object {
-            "marks": Array [],
-            "text": ")",
-          },
-          Object {
-            "marks": Array [],
-            "text": " ",
-          },
-          Object {
-            "marks": Array [],
-            "text": "{",
-          },
-          Object {
-            "marks": Array [],
-            "text": "
-",
-          },
-          Object {
-            "marks": Array [],
-            "text": " ",
-          },
-          Object {
-            "marks": Array [],
-            "text": " ",
-          },
-          Object {
-            "marks": Array [],
-            "text": "r",
-          },
-          Object {
-            "marks": Array [],
-            "text": "e",
-          },
-          Object {
-            "marks": Array [],
-            "text": "t",
-          },
-          Object {
-            "marks": Array [],
-            "text": "u",
-          },
-          Object {
-            "marks": Array [],
-            "text": "r",
-          },
-          Object {
-            "marks": Array [],
-            "text": "n",
-          },
-          Object {
-            "marks": Array [],
-            "text": " ",
-          },
-          Object {
-            "marks": Array [],
-            "text": "h",
-          },
-          Object {
-            "marks": Array [],
-            "text": "e",
-          },
-          Object {
-            "marks": Array [],
-            "text": "l",
-          },
-          Object {
-            "marks": Array [],
-            "text": "l",
-          },
-          Object {
-            "marks": Array [],
-            "text": "o",
-          },
-          Object {
-            "marks": Array [],
-            "text": ";",
-          },
-          Object {
-            "marks": Array [],
-            "text": "
-",
-          },
-          Object {
-            "marks": Array [],
-            "text": "}",
-          },
-        ],
-        "key": "179",
-      },
-    ],
-    "type": "code",
-  },
-]
-`;
-
 exports[`parses double nested todo list items 1`] = `
 Array [
   Object {
     "data": Object {},
     "isVoid": false,
-    "key": "167",
+    "kind": "block",
     "nodes": Array [
       Object {
         "data": Object {
           "checked": true,
         },
         "isVoid": false,
-        "key": "164",
-        "nodes": Array [
-          Object {
-            "characters": Array [
-              Object {
-                "marks": Array [],
-                "text": "c",
-              },
-              Object {
-                "marks": Array [],
-                "text": "h",
-              },
-              Object {
-                "marks": Array [],
-                "text": "e",
-              },
-              Object {
-                "marks": Array [],
-                "text": "c",
-              },
-              Object {
-                "marks": Array [],
-                "text": "k",
-              },
-              Object {
-                "marks": Array [],
-                "text": "e",
-              },
-              Object {
-                "marks": Array [],
-                "text": "d",
-              },
-            ],
-            "key": "158",
-          },
-          Object {
-            "data": Object {},
-            "isVoid": false,
-            "key": "163",
-            "nodes": Array [
-              Object {
-                "data": Object {
-                  "checked": false,
-                },
-                "isVoid": false,
-                "key": "160",
-                "nodes": Array [
-                  Object {
-                    "characters": Array [
-                      Object {
-                        "marks": Array [],
-                        "text": "e",
-                      },
-                      Object {
-                        "marks": Array [],
-                        "text": "m",
-                      },
-                      Object {
-                        "marks": Array [],
-                        "text": "p",
-                      },
-                      Object {
-                        "marks": Array [],
-                        "text": "t",
-                      },
-                      Object {
-                        "marks": Array [],
-                        "text": "y",
-                      },
-                    ],
-                    "key": "159",
-                  },
-                ],
-                "type": "list-item",
-              },
-              Object {
-                "data": Object {
-                  "checked": true,
-                },
-                "isVoid": false,
-                "key": "162",
-                "nodes": Array [
-                  Object {
-                    "characters": Array [
-                      Object {
-                        "marks": Array [],
-                        "text": "c",
-                      },
-                      Object {
-                        "marks": Array [],
-                        "text": "h",
-                      },
-                      Object {
-                        "marks": Array [],
-                        "text": "e",
-                      },
-                      Object {
-                        "marks": Array [],
-                        "text": "c",
-                      },
-                      Object {
-                        "marks": Array [],
-                        "text": "k",
-                      },
-                      Object {
-                        "marks": Array [],
-                        "text": "e",
-                      },
-                      Object {
-                        "marks": Array [],
-                        "text": "d",
-                      },
-                    ],
-                    "key": "161",
-                  },
-                ],
-                "type": "list-item",
-              },
-            ],
-            "type": "todo-list",
+        "kind": "block",
+        "nodes": Array [
+          Object {
+            "kind": "text",
+            "leaves": Array [
+              Object {
+                "kind": "leaf",
+                "marks": Array [],
+                "text": "",
+              },
+            ],
           },
         ],
         "type": "list-item",
@@ -607,32 +78,17 @@
           "checked": false,
         },
         "isVoid": false,
-        "key": "166",
-        "nodes": Array [
-          Object {
-            "characters": Array [
-              Object {
-                "marks": Array [],
-                "text": "t",
-              },
-              Object {
-                "marks": Array [],
-                "text": "h",
-              },
-              Object {
-                "marks": Array [],
-                "text": "r",
-              },
-              Object {
-                "marks": Array [],
-                "text": "e",
-              },
-              Object {
-                "marks": Array [],
-                "text": "e",
-              },
-            ],
-            "key": "165",
+        "kind": "block",
+        "nodes": Array [
+          Object {
+            "kind": "text",
+            "leaves": Array [
+              Object {
+                "kind": "leaf",
+                "marks": Array [],
+                "text": "",
+              },
+            ],
           },
         ],
         "type": "list-item",
@@ -648,60 +104,199 @@
   Object {
     "data": Object {},
     "isVoid": false,
-    "key": "4",
-    "nodes": Array [
-      Object {
-        "characters": Array [
-          Object {
-            "marks": Array [],
-            "text": "H",
-          },
-          Object {
-            "marks": Array [],
-            "text": "e",
-          },
-          Object {
-            "marks": Array [],
-            "text": "a",
-          },
-          Object {
-            "marks": Array [],
-            "text": "d",
-          },
-          Object {
-            "marks": Array [],
-            "text": "i",
-          },
-          Object {
-            "marks": Array [],
-            "text": "n",
-          },
->>>>>>> 3f6b2e0d
-          Object {
-            "kind": "text",
-            "ranges": Array [
-              Object {
-                "kind": "range",
-                "marks": Array [],
-                "text": "one",
-              },
-            ],
-          },
-        ],
-        "type": "list-item",
-      },
-      Object {
-        "data": Object {},
-        "isVoid": false,
-        "kind": "block",
-        "nodes": Array [
-          Object {
-            "kind": "text",
-            "ranges": Array [
-              Object {
-                "kind": "range",
-                "marks": Array [],
-                "text": "two",
+    "kind": "block",
+    "nodes": Array [
+      Object {
+        "kind": "text",
+        "leaves": Array [
+          Object {
+            "kind": "leaf",
+            "marks": Array [],
+            "text": "",
+          },
+        ],
+      },
+    ],
+    "type": "heading1",
+  },
+]
+`;
+
+exports[`parses heading2 1`] = `
+Array [
+  Object {
+    "data": Object {},
+    "isVoid": false,
+    "kind": "block",
+    "nodes": Array [
+      Object {
+        "kind": "text",
+        "leaves": Array [
+          Object {
+            "kind": "leaf",
+            "marks": Array [],
+            "text": "",
+          },
+        ],
+      },
+    ],
+    "type": "heading2",
+  },
+]
+`;
+
+exports[`parses heading3 1`] = `
+Array [
+  Object {
+    "data": Object {},
+    "isVoid": false,
+    "kind": "block",
+    "nodes": Array [
+      Object {
+        "kind": "text",
+        "leaves": Array [
+          Object {
+            "kind": "leaf",
+            "marks": Array [],
+            "text": "",
+          },
+        ],
+      },
+    ],
+    "type": "heading3",
+  },
+]
+`;
+
+exports[`parses heading4 1`] = `
+Array [
+  Object {
+    "data": Object {},
+    "isVoid": false,
+    "kind": "block",
+    "nodes": Array [
+      Object {
+        "kind": "text",
+        "leaves": Array [
+          Object {
+            "kind": "leaf",
+            "marks": Array [],
+            "text": "",
+          },
+        ],
+      },
+    ],
+    "type": "heading4",
+  },
+]
+`;
+
+exports[`parses heading5 1`] = `
+Array [
+  Object {
+    "data": Object {},
+    "isVoid": false,
+    "kind": "block",
+    "nodes": Array [
+      Object {
+        "kind": "text",
+        "leaves": Array [
+          Object {
+            "kind": "leaf",
+            "marks": Array [],
+            "text": "",
+          },
+        ],
+      },
+    ],
+    "type": "heading5",
+  },
+]
+`;
+
+exports[`parses heading6 1`] = `
+Array [
+  Object {
+    "data": Object {},
+    "isVoid": false,
+    "kind": "block",
+    "nodes": Array [
+      Object {
+        "kind": "text",
+        "leaves": Array [
+          Object {
+            "kind": "leaf",
+            "marks": Array [],
+            "text": "",
+          },
+        ],
+      },
+    ],
+    "type": "heading6",
+  },
+]
+`;
+
+exports[`parses indented code blocks 1`] = `
+Array [
+  Object {
+    "data": Object {},
+    "isVoid": false,
+    "kind": "block",
+    "nodes": Array [
+      Object {
+        "kind": "text",
+        "leaves": Array [
+          Object {
+            "kind": "leaf",
+            "marks": Array [],
+            "text": "",
+          },
+        ],
+      },
+    ],
+    "type": "code",
+  },
+]
+`;
+
+exports[`parses indented list items 1`] = `
+Array [
+  Object {
+    "data": Object {},
+    "isVoid": false,
+    "kind": "block",
+    "nodes": Array [
+      Object {
+        "data": Object {},
+        "isVoid": false,
+        "kind": "block",
+        "nodes": Array [
+          Object {
+            "kind": "text",
+            "leaves": Array [
+              Object {
+                "kind": "leaf",
+                "marks": Array [],
+                "text": "",
+              },
+            ],
+          },
+        ],
+        "type": "list-item",
+      },
+      Object {
+        "data": Object {},
+        "isVoid": false,
+        "kind": "block",
+        "nodes": Array [
+          Object {
+            "kind": "text",
+            "leaves": Array [
+              Object {
+                "kind": "leaf",
+                "marks": Array [],
+                "text": "",
               },
             ],
           },
@@ -722,481 +317,19 @@
     "kind": "block",
     "nodes": Array [
       Object {
-<<<<<<< HEAD
-        "data": Object {},
-        "isVoid": false,
-        "kind": "block",
-        "nodes": Array [
-          Object {
-            "kind": "text",
-            "ranges": Array [
-              Object {
-                "kind": "range",
-                "marks": Array [],
-                "text": "List item that contains a blockquote with inline mark",
-=======
-        "characters": Array [
-          Object {
-            "marks": Array [],
-            "text": "H",
-          },
-          Object {
-            "marks": Array [],
-            "text": "e",
-          },
-          Object {
-            "marks": Array [],
-            "text": "a",
-          },
-          Object {
-            "marks": Array [],
-            "text": "d",
-          },
-          Object {
-            "marks": Array [],
-            "text": "i",
-          },
-          Object {
-            "marks": Array [],
-            "text": "n",
-          },
-          Object {
-            "marks": Array [],
-            "text": "g",
-          },
-        ],
-        "key": "9",
-      },
-    ],
-    "type": "heading3",
-  },
-]
-`;
-
-exports[`parses heading4 1`] = `
-Array [
-  Object {
-    "data": Object {},
-    "isVoid": false,
-    "key": "13",
-    "nodes": Array [
-      Object {
-        "characters": Array [
-          Object {
-            "marks": Array [],
-            "text": "H",
-          },
-          Object {
-            "marks": Array [],
-            "text": "e",
-          },
-          Object {
-            "marks": Array [],
-            "text": "a",
-          },
-          Object {
-            "marks": Array [],
-            "text": "d",
-          },
-          Object {
-            "marks": Array [],
-            "text": "i",
-          },
-          Object {
-            "marks": Array [],
-            "text": "n",
-          },
-          Object {
-            "marks": Array [],
-            "text": "g",
-          },
-        ],
-        "key": "12",
-      },
-    ],
-    "type": "heading4",
-  },
-]
-`;
-
-exports[`parses heading5 1`] = `
-Array [
-  Object {
-    "data": Object {},
-    "isVoid": false,
-    "key": "16",
-    "nodes": Array [
-      Object {
-        "characters": Array [
-          Object {
-            "marks": Array [],
-            "text": "H",
-          },
-          Object {
-            "marks": Array [],
-            "text": "e",
-          },
-          Object {
-            "marks": Array [],
-            "text": "a",
-          },
-          Object {
-            "marks": Array [],
-            "text": "d",
-          },
-          Object {
-            "marks": Array [],
-            "text": "i",
-          },
-          Object {
-            "marks": Array [],
-            "text": "n",
-          },
-          Object {
-            "marks": Array [],
-            "text": "g",
-          },
-        ],
-        "key": "15",
-      },
-    ],
-    "type": "heading5",
-  },
-]
-`;
-
-exports[`parses heading6 1`] = `
-Array [
-  Object {
-    "data": Object {},
-    "isVoid": false,
-    "key": "19",
-    "nodes": Array [
-      Object {
-        "characters": Array [
-          Object {
-            "marks": Array [],
-            "text": "H",
-          },
-          Object {
-            "marks": Array [],
-            "text": "e",
-          },
-          Object {
-            "marks": Array [],
-            "text": "a",
-          },
-          Object {
-            "marks": Array [],
-            "text": "d",
-          },
-          Object {
-            "marks": Array [],
-            "text": "i",
-          },
-          Object {
-            "marks": Array [],
-            "text": "n",
-          },
-          Object {
-            "marks": Array [],
-            "text": "g",
-          },
-        ],
-        "key": "18",
-      },
-    ],
-    "type": "heading6",
-  },
-]
-`;
-
-exports[`parses indented code blocks 1`] = `
-Array [
-  Object {
-    "data": Object {},
-    "isVoid": false,
-    "key": "183",
-    "nodes": Array [
-      Object {
-        "characters": Array [
-          Object {
-            "marks": Array [],
-            "text": "c",
-          },
-          Object {
-            "marks": Array [],
-            "text": "o",
-          },
-          Object {
-            "marks": Array [],
-            "text": "n",
-          },
-          Object {
-            "marks": Array [],
-            "text": "s",
-          },
-          Object {
-            "marks": Array [],
-            "text": "t",
-          },
-          Object {
-            "marks": Array [],
-            "text": " ",
-          },
-          Object {
-            "marks": Array [],
-            "text": "h",
-          },
-          Object {
-            "marks": Array [],
-            "text": "e",
-          },
-          Object {
-            "marks": Array [],
-            "text": "l",
-          },
-          Object {
-            "marks": Array [],
-            "text": "l",
-          },
-          Object {
-            "marks": Array [],
-            "text": "o",
-          },
-          Object {
-            "marks": Array [],
-            "text": " ",
-          },
-          Object {
-            "marks": Array [],
-            "text": "=",
-          },
-          Object {
-            "marks": Array [],
-            "text": " ",
-          },
-          Object {
-            "marks": Array [],
-            "text": "'",
-          },
-          Object {
-            "marks": Array [],
-            "text": "w",
-          },
-          Object {
-            "marks": Array [],
-            "text": "o",
-          },
-          Object {
-            "marks": Array [],
-            "text": "r",
-          },
-          Object {
-            "marks": Array [],
-            "text": "l",
-          },
-          Object {
-            "marks": Array [],
-            "text": "d",
-          },
-          Object {
-            "marks": Array [],
-            "text": "'",
-          },
-          Object {
-            "marks": Array [],
-            "text": ";",
-          },
-          Object {
-            "marks": Array [],
-            "text": "
-",
-          },
-          Object {
-            "marks": Array [],
-            "text": "f",
-          },
-          Object {
-            "marks": Array [],
-            "text": "u",
-          },
-          Object {
-            "marks": Array [],
-            "text": "n",
-          },
-          Object {
-            "marks": Array [],
-            "text": "c",
-          },
-          Object {
-            "marks": Array [],
-            "text": "t",
-          },
-          Object {
-            "marks": Array [],
-            "text": "i",
-          },
-          Object {
-            "marks": Array [],
-            "text": "o",
-          },
-          Object {
-            "marks": Array [],
-            "text": "n",
-          },
-          Object {
-            "marks": Array [],
-            "text": "(",
-          },
-          Object {
-            "marks": Array [],
-            "text": ")",
-          },
-          Object {
-            "marks": Array [],
-            "text": " ",
-          },
-          Object {
-            "marks": Array [],
-            "text": "{",
-          },
-          Object {
-            "marks": Array [],
-            "text": "
-",
-          },
-          Object {
-            "marks": Array [],
-            "text": " ",
-          },
-          Object {
-            "marks": Array [],
-            "text": " ",
-          },
-          Object {
-            "marks": Array [],
-            "text": "r",
-          },
-          Object {
-            "marks": Array [],
-            "text": "e",
-          },
-          Object {
-            "marks": Array [],
-            "text": "t",
-          },
-          Object {
-            "marks": Array [],
-            "text": "u",
-          },
-          Object {
-            "marks": Array [],
-            "text": "r",
-          },
-          Object {
-            "marks": Array [],
-            "text": "n",
-          },
-          Object {
-            "marks": Array [],
-            "text": " ",
-          },
-          Object {
-            "marks": Array [],
-            "text": "h",
-          },
-          Object {
-            "marks": Array [],
-            "text": "e",
-          },
-          Object {
-            "marks": Array [],
-            "text": "l",
-          },
-          Object {
-            "marks": Array [],
-            "text": "l",
-          },
-          Object {
-            "marks": Array [],
-            "text": "o",
-          },
-          Object {
-            "marks": Array [],
-            "text": ";",
-          },
-          Object {
-            "marks": Array [],
-            "text": "
-",
-          },
-          Object {
-            "marks": Array [],
-            "text": "}",
-          },
-        ],
-        "key": "182",
-      },
-    ],
-    "type": "code",
-  },
-]
-`;
-
-exports[`parses indented list items 1`] = `
-Array [
-  Object {
-    "data": Object {},
-    "isVoid": false,
-    "key": "43",
-    "nodes": Array [
-      Object {
-        "data": Object {},
-        "isVoid": false,
-        "key": "40",
-        "nodes": Array [
-          Object {
-            "characters": Array [
-              Object {
-                "marks": Array [],
-                "text": "o",
-              },
-              Object {
-                "marks": Array [],
-                "text": "n",
-              },
-              Object {
-                "marks": Array [],
-                "text": "e",
-              },
-            ],
-            "key": "39",
-          },
-        ],
-        "type": "list-item",
-      },
-      Object {
-        "data": Object {},
-        "isVoid": false,
-        "key": "42",
-        "nodes": Array [
-          Object {
-            "characters": Array [
-              Object {
-                "marks": Array [],
-                "text": "t",
-              },
-              Object {
-                "marks": Array [],
-                "text": "w",
-              },
-              Object {
-                "marks": Array [],
-                "text": "o",
-              },
-            ],
-            "key": "41",
+        "data": Object {},
+        "isVoid": false,
+        "kind": "block",
+        "nodes": Array [
+          Object {
+            "kind": "text",
+            "leaves": Array [
+              Object {
+                "kind": "leaf",
+                "marks": Array [],
+                "text": "",
+              },
+            ],
           },
         ],
         "type": "list-item",
@@ -1207,482 +340,91 @@
 ]
 `;
 
-exports[`parses interesting nesting 1`] = `
-Array [
-  Object {
-    "data": Object {},
-    "isVoid": false,
-    "key": "214",
-    "nodes": Array [
-      Object {
-        "data": Object {},
-        "isVoid": false,
-        "key": "213",
-        "nodes": Array [
-          Object {
-            "characters": Array [
-              Object {
-                "marks": Array [],
-                "text": "L",
-              },
-              Object {
-                "marks": Array [],
-                "text": "i",
-              },
-              Object {
-                "marks": Array [],
-                "text": "s",
-              },
-              Object {
-                "marks": Array [],
-                "text": "t",
-              },
-              Object {
-                "marks": Array [],
-                "text": " ",
-              },
-              Object {
-                "marks": Array [],
-                "text": "i",
-              },
-              Object {
-                "marks": Array [],
-                "text": "t",
-              },
-              Object {
-                "marks": Array [],
-                "text": "e",
-              },
-              Object {
-                "marks": Array [],
-                "text": "m",
-              },
-              Object {
-                "marks": Array [],
-                "text": " ",
-              },
-              Object {
-                "marks": Array [],
-                "text": "t",
-              },
-              Object {
-                "marks": Array [],
-                "text": "h",
-              },
-              Object {
-                "marks": Array [],
-                "text": "a",
-              },
-              Object {
-                "marks": Array [],
-                "text": "t",
-              },
-              Object {
-                "marks": Array [],
-                "text": " ",
-              },
-              Object {
-                "marks": Array [],
-                "text": "c",
-              },
-              Object {
-                "marks": Array [],
-                "text": "o",
-              },
-              Object {
-                "marks": Array [],
-                "text": "n",
-              },
-              Object {
-                "marks": Array [],
-                "text": "t",
-              },
-              Object {
-                "marks": Array [],
-                "text": "a",
-              },
-              Object {
-                "marks": Array [],
-                "text": "i",
-              },
-              Object {
-                "marks": Array [],
-                "text": "n",
-              },
-              Object {
-                "marks": Array [],
-                "text": "s",
-              },
-              Object {
-                "marks": Array [],
-                "text": " ",
-              },
-              Object {
-                "marks": Array [],
-                "text": "a",
-              },
-              Object {
-                "marks": Array [],
-                "text": " ",
-              },
-              Object {
-                "marks": Array [],
-                "text": "b",
-              },
-              Object {
-                "marks": Array [],
-                "text": "l",
-              },
-              Object {
-                "marks": Array [],
-                "text": "o",
-              },
-              Object {
-                "marks": Array [],
-                "text": "c",
-              },
-              Object {
-                "marks": Array [],
-                "text": "k",
-              },
-              Object {
-                "marks": Array [],
-                "text": "q",
-              },
-              Object {
-                "marks": Array [],
-                "text": "u",
-              },
-              Object {
-                "marks": Array [],
-                "text": "o",
-              },
-              Object {
-                "marks": Array [],
-                "text": "t",
-              },
-              Object {
-                "marks": Array [],
-                "text": "e",
-              },
-              Object {
-                "marks": Array [],
-                "text": " ",
-              },
-              Object {
-                "marks": Array [],
-                "text": "w",
-              },
-              Object {
-                "marks": Array [],
-                "text": "i",
-              },
-              Object {
-                "marks": Array [],
-                "text": "t",
-              },
-              Object {
-                "marks": Array [],
-                "text": "h",
-              },
-              Object {
-                "marks": Array [],
-                "text": " ",
-              },
-              Object {
-                "marks": Array [],
-                "text": "i",
-              },
-              Object {
-                "marks": Array [],
-                "text": "n",
-              },
-              Object {
-                "marks": Array [],
-                "text": "l",
-              },
-              Object {
-                "marks": Array [],
-                "text": "i",
-              },
-              Object {
-                "marks": Array [],
-                "text": "n",
-              },
-              Object {
-                "marks": Array [],
-                "text": "e",
-              },
-              Object {
-                "marks": Array [],
-                "text": " ",
-              },
-              Object {
-                "marks": Array [],
-                "text": "m",
-              },
-              Object {
-                "marks": Array [],
-                "text": "a",
-              },
-              Object {
-                "marks": Array [],
-                "text": "r",
-              },
-              Object {
-                "marks": Array [],
-                "text": "k",
-              },
-            ],
-            "key": "209",
-          },
-          Object {
-            "data": Object {},
-            "isVoid": false,
-            "key": "212",
-            "nodes": Array [
-              Object {
-                "characters": Array [
-                  Object {
-                    "marks": Array [],
-                    "text": "B",
-                  },
-                  Object {
-                    "marks": Array [],
-                    "text": "l",
-                  },
-                  Object {
-                    "marks": Array [],
-                    "text": "o",
-                  },
-                  Object {
-                    "marks": Array [],
-                    "text": "c",
-                  },
-                  Object {
-                    "marks": Array [],
-                    "text": "k",
-                  },
-                  Object {
-                    "marks": Array [],
-                    "text": "q",
-                  },
-                  Object {
-                    "marks": Array [],
-                    "text": "u",
-                  },
-                  Object {
-                    "marks": Array [],
-                    "text": "o",
-                  },
-                  Object {
-                    "marks": Array [],
-                    "text": "t",
-                  },
-                  Object {
-                    "marks": Array [],
-                    "text": "e",
-                  },
-                  Object {
-                    "marks": Array [],
-                    "text": " ",
-                  },
-                  Object {
-                    "marks": Array [],
-                    "text": "w",
-                  },
-                  Object {
-                    "marks": Array [],
-                    "text": "i",
-                  },
-                  Object {
-                    "marks": Array [],
-                    "text": "t",
-                  },
-                  Object {
-                    "marks": Array [],
-                    "text": "h",
-                  },
-                  Object {
-                    "marks": Array [],
-                    "text": " ",
-                  },
-                  Object {
-                    "marks": Array [],
-                    "text": "c",
-                  },
-                  Object {
-                    "marks": Array [],
-                    "text": "o",
-                  },
-                  Object {
-                    "marks": Array [],
-                    "text": "d",
-                  },
-                  Object {
-                    "marks": Array [],
-                    "text": "e",
-                  },
-                  Object {
-                    "marks": Array [],
-                    "text": " ",
-                  },
-                  Object {
-                    "marks": Array [
-                      Object {
-                        "data": Object {},
-                        "type": "code",
-                      },
-                    ],
-                    "text": "m",
-                  },
-                  Object {
-                    "marks": Array [
-                      Object {
-                        "data": Object {},
-                        "type": "code",
-                      },
-                    ],
-                    "text": "a",
-                  },
-                  Object {
-                    "marks": Array [
-                      Object {
-                        "data": Object {},
-                        "type": "code",
-                      },
-                    ],
-                    "text": "p",
-                  },
-                  Object {
-                    "marks": Array [
-                      Object {
-                        "data": Object {},
-                        "type": "code",
-                      },
-                    ],
-                    "text": "S",
-                  },
-                  Object {
-                    "marks": Array [
-                      Object {
-                        "data": Object {},
-                        "type": "code",
-                      },
-                    ],
-                    "text": "t",
-                  },
-                  Object {
-                    "marks": Array [
-                      Object {
-                        "data": Object {},
-                        "type": "code",
-                      },
-                    ],
-                    "text": "a",
-                  },
-                  Object {
-                    "marks": Array [
-                      Object {
-                        "data": Object {},
-                        "type": "code",
-                      },
-                    ],
-                    "text": "t",
-                  },
-                  Object {
-                    "marks": Array [
-                      Object {
-                        "data": Object {},
-                        "type": "code",
-                      },
-                    ],
-                    "text": "e",
-                  },
-                  Object {
-                    "marks": Array [
-                      Object {
-                        "data": Object {},
-                        "type": "code",
-                      },
-                    ],
-                    "text": "T",
-                  },
-                  Object {
-                    "marks": Array [
-                      Object {
-                        "data": Object {},
-                        "type": "code",
-                      },
-                    ],
-                    "text": "o",
-                  },
-                  Object {
-                    "marks": Array [
-                      Object {
-                        "data": Object {},
-                        "type": "code",
-                      },
-                    ],
-                    "text": "P",
-                  },
-                  Object {
-                    "marks": Array [
-                      Object {
-                        "data": Object {},
-                        "type": "code",
-                      },
-                    ],
-                    "text": "r",
-                  },
-                  Object {
-                    "marks": Array [
-                      Object {
-                        "data": Object {},
-                        "type": "code",
-                      },
-                    ],
-                    "text": "o",
-                  },
-                  Object {
-                    "marks": Array [
-                      Object {
-                        "data": Object {},
-                        "type": "code",
-                      },
-                    ],
-                    "text": "p",
-                  },
-                  Object {
-                    "marks": Array [
-                      Object {
-                        "data": Object {},
-                        "type": "code",
-                      },
-                    ],
-                    "text": "s",
-                  },
-                  Object {
-                    "marks": Array [
-                      Object {
-                        "data": Object {},
-                        "type": "code",
-                      },
-                    ],
-                    "text": "(",
-                  },
-                  Object {
-                    "marks": Array [
-                      Object {
-                        "data": Object {},
-                        "type": "code",
-                      },
-                    ],
-                    "text": ")",
-                  },
-                ],
-                "key": "211",
->>>>>>> 3f6b2e0d
+exports[`parses link 1`] = `
+Array [
+  Object {
+    "data": Object {},
+    "isVoid": false,
+    "kind": "block",
+    "nodes": Array [
+      Object {
+        "kind": "text",
+        "leaves": Array [
+          Object {
+            "kind": "leaf",
+            "marks": Array [],
+            "text": "",
+          },
+        ],
+      },
+    ],
+    "type": "paragraph",
+  },
+]
+`;
+
+exports[`parses link with encoded characters 1`] = `Array []`;
+
+exports[`parses link within mark 1`] = `
+Array [
+  Object {
+    "data": Object {},
+    "isVoid": false,
+    "kind": "block",
+    "nodes": Array [
+      Object {
+        "kind": "text",
+        "leaves": Array [
+          Object {
+            "kind": "leaf",
+            "marks": Array [],
+            "text": "",
+          },
+        ],
+      },
+    ],
+    "type": "paragraph",
+  },
+]
+`;
+
+exports[`parses list items 1`] = `
+Array [
+  Object {
+    "data": Object {},
+    "isVoid": false,
+    "kind": "block",
+    "nodes": Array [
+      Object {
+        "data": Object {},
+        "isVoid": false,
+        "kind": "block",
+        "nodes": Array [
+          Object {
+            "kind": "text",
+            "leaves": Array [
+              Object {
+                "kind": "leaf",
+                "marks": Array [],
+                "text": "",
+              },
+            ],
+          },
+        ],
+        "type": "list-item",
+      },
+      Object {
+        "data": Object {},
+        "isVoid": false,
+        "kind": "block",
+        "nodes": Array [
+          Object {
+            "kind": "text",
+            "leaves": Array [
+              Object {
+                "kind": "leaf",
+                "marks": Array [],
+                "text": "",
               },
             ],
           },
@@ -1695,265 +437,43 @@
 ]
 `;
 
-exports[`parses link 1`] = `
-Array [
-  Object {
-    "data": Object {},
-    "isVoid": false,
-<<<<<<< HEAD
-    "kind": "block",
-    "nodes": Array [
-      Object {
-        "kind": "text",
-        "ranges": Array [
-          Object {
-            "kind": "range",
-            "marks": Array [],
-            "text": "",
-          },
-        ],
-=======
-    "key": "187",
-    "nodes": Array [
-      Object {
-        "characters": Array [],
-        "key": "189",
->>>>>>> 3f6b2e0d
-      },
-      Object {
-        "data": Object {
-          "href": "http://google.com",
-        },
-        "isVoid": false,
-<<<<<<< HEAD
-        "kind": "inline",
-=======
-        "key": "186",
->>>>>>> 3f6b2e0d
-        "nodes": Array [
-          Object {
-            "kind": "text",
-            "ranges": Array [
-              Object {
-                "kind": "range",
-                "marks": Array [],
-                "text": "google",
-              },
-            ],
-<<<<<<< HEAD
-=======
-            "key": "185",
->>>>>>> 3f6b2e0d
-          },
-        ],
-        "type": "link",
-      },
-      Object {
-<<<<<<< HEAD
-        "kind": "text",
-        "ranges": Array [
-          Object {
-            "kind": "range",
-            "marks": Array [],
-            "text": "",
-          },
-        ],
-=======
-        "characters": Array [],
-        "key": "190",
->>>>>>> 3f6b2e0d
-      },
-    ],
-    "type": "paragraph",
-  },
-]
-`;
-
-exports[`parses link with encoded characters 1`] = `
-Array [
-  Object {
-    "data": Object {},
-    "isVoid": false,
-<<<<<<< HEAD
-    "kind": "block",
-    "nodes": Array [
-      Object {
-        "kind": "text",
-        "ranges": Array [
-          Object {
-            "kind": "range",
-            "marks": Array [],
-            "text": "",
-          },
-        ],
-=======
-    "key": "205",
-    "nodes": Array [
-      Object {
-        "characters": Array [],
-        "key": "207",
->>>>>>> 3f6b2e0d
-      },
-      Object {
-        "data": Object {
-          "href": "https://example.com/app/kibana#/discover?_g=(refreshInterval:('$$hashKey':'object:1596',display:'10 seconds',pause:!f,section:1,value:10000),time:(from:now-15m,mode:quick,to:now))&_a=(columns:!(metadata.step,message,metadata.attempt_f,metadata.tries_f,metadata.error_class,metadata.url),index:'logs-',interval:auto,query:(query_string:(analyze_wildcard:!t,query:'metadata.at: Stepper*')),sort:!(time,desc))",
-        },
-        "isVoid": false,
-<<<<<<< HEAD
-        "kind": "inline",
-=======
-        "key": "204",
->>>>>>> 3f6b2e0d
-        "nodes": Array [
-          Object {
-            "kind": "text",
-            "ranges": Array [
-              Object {
-                "kind": "range",
-                "marks": Array [],
-                "text": "kibana",
-              },
-            ],
-<<<<<<< HEAD
-=======
-            "key": "203",
->>>>>>> 3f6b2e0d
-          },
-        ],
-        "type": "link",
-      },
-      Object {
-<<<<<<< HEAD
-        "kind": "text",
-        "ranges": Array [
-          Object {
-            "kind": "range",
-            "marks": Array [],
-            "text": "",
-          },
-        ],
-=======
-        "characters": Array [],
-        "key": "208",
->>>>>>> 3f6b2e0d
-      },
-    ],
-    "type": "paragraph",
-  },
-]
-`;
-
-exports[`parses link within mark 1`] = `
-Array [
-  Object {
-    "data": Object {},
-    "isVoid": false,
-<<<<<<< HEAD
-    "kind": "block",
-    "nodes": Array [
-      Object {
-        "kind": "text",
-        "ranges": Array [
-          Object {
-            "kind": "range",
-            "marks": Array [],
-            "text": "",
-          },
-        ],
-=======
-    "key": "193",
-    "nodes": Array [
-      Object {
-        "characters": Array [],
-        "key": "195",
->>>>>>> 3f6b2e0d
-      },
-      Object {
-        "data": Object {
-          "href": "http://google.com",
-        },
-        "isVoid": false,
-<<<<<<< HEAD
-        "kind": "inline",
-=======
-        "key": "192",
->>>>>>> 3f6b2e0d
-        "nodes": Array [
-          Object {
-            "kind": "text",
-            "ranges": Array [
-              Object {
-                "kind": "range",
-                "marks": Array [],
-                "text": "google",
-              },
-            ],
-<<<<<<< HEAD
-=======
-            "key": "191",
->>>>>>> 3f6b2e0d
-          },
-        ],
-        "type": "link",
-      },
-      Object {
-<<<<<<< HEAD
-        "kind": "text",
-        "ranges": Array [
-          Object {
-            "kind": "range",
-            "marks": Array [],
-            "text": "",
-          },
-        ],
-=======
-        "characters": Array [],
-        "key": "196",
->>>>>>> 3f6b2e0d
-      },
-    ],
-    "type": "paragraph",
-  },
-]
-`;
-
-exports[`parses list items 1`] = `
-Array [
-  Object {
-    "data": Object {},
-    "isVoid": false,
-    "kind": "block",
-    "nodes": Array [
-      Object {
-        "data": Object {},
-        "isVoid": false,
-        "kind": "block",
-        "nodes": Array [
-          Object {
-            "kind": "text",
-            "ranges": Array [
-              Object {
-                "kind": "range",
-                "marks": Array [],
-                "text": "one",
-              },
-            ],
-          },
-        ],
-        "type": "list-item",
-      },
-      Object {
-        "data": Object {},
-        "isVoid": false,
-        "kind": "block",
-        "nodes": Array [
-          Object {
-            "kind": "text",
-            "ranges": Array [
-              Object {
-                "kind": "range",
-                "marks": Array [],
-                "text": "two",
+exports[`parses list items with marks 1`] = `
+Array [
+  Object {
+    "data": Object {},
+    "isVoid": false,
+    "kind": "block",
+    "nodes": Array [
+      Object {
+        "data": Object {},
+        "isVoid": false,
+        "kind": "block",
+        "nodes": Array [
+          Object {
+            "kind": "text",
+            "leaves": Array [
+              Object {
+                "kind": "leaf",
+                "marks": Array [],
+                "text": "",
+              },
+            ],
+          },
+        ],
+        "type": "list-item",
+      },
+      Object {
+        "data": Object {},
+        "isVoid": false,
+        "kind": "block",
+        "nodes": Array [
+          Object {
+            "kind": "text",
+            "leaves": Array [
+              Object {
+                "kind": "leaf",
+                "marks": Array [],
+                "text": "",
               },
             ],
           },
@@ -1966,65 +486,43 @@
 ]
 `;
 
-exports[`parses list items with marks 1`] = `
-Array [
-  Object {
-    "data": Object {},
-    "isVoid": false,
-    "kind": "block",
-    "nodes": Array [
-      Object {
-        "data": Object {},
-        "isVoid": false,
-        "kind": "block",
-        "nodes": Array [
-          Object {
-            "kind": "text",
-            "ranges": Array [
-              Object {
-                "kind": "range",
-                "marks": Array [],
-                "text": "one ",
-              },
-              Object {
-                "kind": "range",
-                "marks": Array [
-                  Object {
-                    "data": Object {},
-                    "kind": "mark",
-                    "type": "bold",
-                  },
-                ],
-                "text": "bold",
-              },
-            ],
-          },
-        ],
-        "type": "list-item",
-      },
-      Object {
-        "data": Object {},
-        "isVoid": false,
-        "kind": "block",
-        "nodes": Array [
-          Object {
-            "kind": "text",
-            "ranges": Array [
-              Object {
-                "kind": "range",
-                "marks": Array [
-                  Object {
-                    "data": Object {},
-                    "kind": "mark",
-                    "type": "italic",
-                  },
-                ],
-                "text": "italic",
-              },
-              Object {
-                "kind": "range",
-                "marks": Array [],
-                "text": " two",
+exports[`parses list with trailing item 1`] = `
+Array [
+  Object {
+    "data": Object {},
+    "isVoid": false,
+    "kind": "block",
+    "nodes": Array [
+      Object {
+        "data": Object {},
+        "isVoid": false,
+        "kind": "block",
+        "nodes": Array [
+          Object {
+            "kind": "text",
+            "leaves": Array [
+              Object {
+                "kind": "leaf",
+                "marks": Array [],
+                "text": "",
+              },
+            ],
+          },
+        ],
+        "type": "list-item",
+      },
+      Object {
+        "data": Object {},
+        "isVoid": false,
+        "kind": "block",
+        "nodes": Array [
+          Object {
+            "kind": "text",
+            "leaves": Array [
+              Object {
+                "kind": "leaf",
+                "marks": Array [],
+                "text": "",
               },
             ],
           },
@@ -2037,44 +535,51 @@
 ]
 `;
 
-exports[`parses list with trailing item 1`] = `
-Array [
-  Object {
-    "data": Object {},
-    "isVoid": false,
-    "kind": "block",
-    "nodes": Array [
-      Object {
-        "data": Object {},
-        "isVoid": false,
-        "kind": "block",
-        "nodes": Array [
-          Object {
-            "kind": "text",
-            "ranges": Array [
-              Object {
-                "kind": "range",
-                "marks": Array [],
-                "text": "one",
-              },
-            ],
-          },
-        ],
-        "type": "list-item",
-      },
-      Object {
-        "data": Object {},
-        "isVoid": false,
-        "kind": "block",
-        "nodes": Array [
-          Object {
-            "kind": "text",
-            "ranges": Array [
-              Object {
-                "kind": "range",
-                "marks": Array [],
-                "text": "two
--",
+exports[`parses mixed list items 1`] = `
+Array [
+  Object {
+    "data": Object {},
+    "isVoid": false,
+    "kind": "block",
+    "nodes": Array [
+      Object {
+        "data": Object {},
+        "isVoid": false,
+        "kind": "block",
+        "nodes": Array [
+          Object {
+            "kind": "text",
+            "leaves": Array [
+              Object {
+                "kind": "leaf",
+                "marks": Array [],
+                "text": "",
+              },
+            ],
+          },
+        ],
+        "type": "list-item",
+      },
+    ],
+    "type": "ordered-list",
+  },
+  Object {
+    "data": Object {},
+    "isVoid": false,
+    "kind": "block",
+    "nodes": Array [
+      Object {
+        "data": Object {},
+        "isVoid": false,
+        "kind": "block",
+        "nodes": Array [
+          Object {
+            "kind": "text",
+            "leaves": Array [
+              Object {
+                "kind": "leaf",
+                "marks": Array [],
+                "text": "",
               },
             ],
           },
@@ -2084,41 +589,25 @@
     ],
     "type": "bulleted-list",
   },
-]
-`;
-
-exports[`parses mixed list items 1`] = `
-Array [
-  Object {
-    "data": Object {},
-    "isVoid": false,
-    "key": "75",
-    "nodes": Array [
-      Object {
-        "data": Object {},
-        "isVoid": false,
-        "key": "74",
-        "nodes": Array [
-          Object {
-            "characters": Array [
-              Object {
-                "marks": Array [],
-                "text": "l",
-              },
-              Object {
-                "marks": Array [],
-                "text": "i",
-              },
-              Object {
-                "marks": Array [],
-                "text": "s",
-              },
-              Object {
-                "marks": Array [],
-                "text": "t",
-              },
-            ],
-            "key": "73",
+  Object {
+    "data": Object {},
+    "isVoid": false,
+    "kind": "block",
+    "nodes": Array [
+      Object {
+        "data": Object {},
+        "isVoid": false,
+        "kind": "block",
+        "nodes": Array [
+          Object {
+            "kind": "text",
+            "leaves": Array [
+              Object {
+                "kind": "leaf",
+                "marks": Array [],
+                "text": "",
+              },
+            ],
           },
         ],
         "type": "list-item",
@@ -2126,112 +615,6 @@
     ],
     "type": "ordered-list",
   },
-  Object {
-    "data": Object {},
-    "isVoid": false,
-    "key": "78",
-    "nodes": Array [
-      Object {
-        "data": Object {},
-        "isVoid": false,
-        "key": "77",
-        "nodes": Array [
-          Object {
-            "characters": Array [
-              Object {
-                "marks": Array [],
-                "text": "a",
-              },
-              Object {
-                "marks": Array [],
-                "text": "n",
-              },
-              Object {
-                "marks": Array [],
-                "text": "o",
-              },
-              Object {
-                "marks": Array [],
-                "text": "t",
-              },
-              Object {
-                "marks": Array [],
-                "text": "h",
-              },
-              Object {
-                "marks": Array [],
-                "text": "e",
-              },
-              Object {
-                "marks": Array [],
-                "text": "r",
-              },
-            ],
-            "key": "76",
-          },
-        ],
-        "type": "list-item",
-      },
-    ],
-    "type": "bulleted-list",
-  },
-  Object {
-    "data": Object {},
-    "isVoid": false,
-    "key": "81",
-    "nodes": Array [
-      Object {
-        "data": Object {},
-        "isVoid": false,
-        "key": "80",
-        "nodes": Array [
-          Object {
-            "characters": Array [
-              Object {
-                "marks": Array [],
-                "text": "d",
-              },
-              Object {
-                "marks": Array [],
-                "text": "i",
-              },
-              Object {
-                "marks": Array [],
-                "text": "f",
-              },
-              Object {
-                "marks": Array [],
-                "text": "f",
-              },
-              Object {
-                "marks": Array [],
-                "text": "e",
-              },
-              Object {
-                "marks": Array [],
-                "text": "r",
-              },
-              Object {
-                "marks": Array [],
-                "text": "e",
-              },
-              Object {
-                "marks": Array [],
-                "text": "n",
-              },
-              Object {
-                "marks": Array [],
-                "text": "t",
-              },
-            ],
-            "key": "79",
-          },
-        ],
-        "type": "list-item",
-      },
-    ],
-    "type": "ordered-list",
-  },
 ]
 `;
 
@@ -2240,113 +623,24 @@
   Object {
     "data": Object {},
     "isVoid": false,
-    "key": "156",
+    "kind": "block",
     "nodes": Array [
       Object {
         "data": Object {
           "checked": false,
         },
         "isVoid": false,
-        "key": "155",
-        "nodes": Array [
-          Object {
-            "characters": Array [
-              Object {
-                "marks": Array [],
-                "text": "t",
-              },
-              Object {
-                "marks": Array [],
-                "text": "o",
-              },
-              Object {
-                "marks": Array [],
-                "text": "d",
-              },
-              Object {
-                "marks": Array [],
-                "text": "o",
-              },
-            ],
-            "key": "149",
-          },
-          Object {
-            "data": Object {},
-            "isVoid": false,
-            "key": "154",
-            "nodes": Array [
-              Object {
-                "data": Object {
-                  "checked": false,
-                },
-                "isVoid": false,
-                "key": "151",
-                "nodes": Array [
-                  Object {
-                    "characters": Array [
-                      Object {
-                        "marks": Array [],
-                        "text": "n",
-                      },
-                      Object {
-                        "marks": Array [],
-                        "text": "e",
-                      },
-                      Object {
-                        "marks": Array [],
-                        "text": "s",
-                      },
-                      Object {
-                        "marks": Array [],
-                        "text": "t",
-                      },
-                      Object {
-                        "marks": Array [],
-                        "text": "e",
-                      },
-                      Object {
-                        "marks": Array [],
-                        "text": "d",
-                      },
-                    ],
-                    "key": "150",
-                  },
-                ],
-                "type": "list-item",
-              },
-              Object {
-                "data": Object {
-                  "checked": false,
-                },
-                "isVoid": false,
-                "key": "153",
-                "nodes": Array [
-                  Object {
-                    "characters": Array [
-                      Object {
-                        "marks": Array [],
-                        "text": "d",
-                      },
-                      Object {
-                        "marks": Array [],
-                        "text": "e",
-                      },
-                      Object {
-                        "marks": Array [],
-                        "text": "e",
-                      },
-                      Object {
-                        "marks": Array [],
-                        "text": "p",
-                      },
-                    ],
-                    "key": "152",
-                  },
-                ],
-                "type": "list-item",
-              },
-            ],
-            "type": "todo-list",
+        "kind": "block",
+        "nodes": Array [
+          Object {
+            "kind": "text",
+            "leaves": Array [
+              Object {
+                "kind": "leaf",
+                "marks": Array [],
+                "text": "",
+              },
+            ],
           },
         ],
         "type": "list-item",
@@ -2371,29 +665,29 @@
         "nodes": Array [
           Object {
             "kind": "text",
-            "ranges": Array [
-              Object {
-                "kind": "range",
-                "marks": Array [],
-                "text": "one",
-              },
-            ],
-          },
-        ],
-        "type": "list-item",
-      },
-      Object {
-        "data": Object {},
-        "isVoid": false,
-        "kind": "block",
-        "nodes": Array [
-          Object {
-            "kind": "text",
-            "ranges": Array [
-              Object {
-                "kind": "range",
-                "marks": Array [],
-                "text": "two",
+            "leaves": Array [
+              Object {
+                "kind": "leaf",
+                "marks": Array [],
+                "text": "",
+              },
+            ],
+          },
+        ],
+        "type": "list-item",
+      },
+      Object {
+        "data": Object {},
+        "isVoid": false,
+        "kind": "block",
+        "nodes": Array [
+          Object {
+            "kind": "text",
+            "leaves": Array [
+              Object {
+                "kind": "leaf",
+                "marks": Array [],
+                "text": "",
               },
             ],
           },
@@ -2420,47 +714,47 @@
         "nodes": Array [
           Object {
             "kind": "text",
-            "ranges": Array [
-              Object {
-                "kind": "range",
-                "marks": Array [],
-                "text": "one",
-              },
-            ],
-          },
-        ],
-        "type": "list-item",
-      },
-      Object {
-        "data": Object {},
-        "isVoid": false,
-        "kind": "block",
-        "nodes": Array [
-          Object {
-            "kind": "text",
-            "ranges": Array [
-              Object {
-                "kind": "range",
-                "marks": Array [],
-                "text": "two",
-              },
-            ],
-          },
-        ],
-        "type": "list-item",
-      },
-      Object {
-        "data": Object {},
-        "isVoid": false,
-        "kind": "block",
-        "nodes": Array [
-          Object {
-            "kind": "text",
-            "ranges": Array [
-              Object {
-                "kind": "range",
-                "marks": Array [],
-                "text": "three",
+            "leaves": Array [
+              Object {
+                "kind": "leaf",
+                "marks": Array [],
+                "text": "",
+              },
+            ],
+          },
+        ],
+        "type": "list-item",
+      },
+      Object {
+        "data": Object {},
+        "isVoid": false,
+        "kind": "block",
+        "nodes": Array [
+          Object {
+            "kind": "text",
+            "leaves": Array [
+              Object {
+                "kind": "leaf",
+                "marks": Array [],
+                "text": "",
+              },
+            ],
+          },
+        ],
+        "type": "list-item",
+      },
+      Object {
+        "data": Object {},
+        "isVoid": false,
+        "kind": "block",
+        "nodes": Array [
+          Object {
+            "kind": "text",
+            "leaves": Array [
+              Object {
+                "kind": "leaf",
+                "marks": Array [],
+                "text": "",
               },
             ],
           },
@@ -2487,51 +781,29 @@
         "nodes": Array [
           Object {
             "kind": "text",
-            "ranges": Array [
-              Object {
-                "kind": "range",
-                "marks": Array [],
-                "text": "one ",
-              },
-              Object {
-                "kind": "range",
-                "marks": Array [
-                  Object {
-                    "data": Object {},
-                    "kind": "mark",
-                    "type": "bold",
-                  },
-                ],
-                "text": "bold",
-              },
-            ],
-          },
-        ],
-        "type": "list-item",
-      },
-      Object {
-        "data": Object {},
-        "isVoid": false,
-        "kind": "block",
-        "nodes": Array [
-          Object {
-            "kind": "text",
-            "ranges": Array [
-              Object {
-                "kind": "range",
-                "marks": Array [
-                  Object {
-                    "data": Object {},
-                    "kind": "mark",
-                    "type": "italic",
-                  },
-                ],
-                "text": "italic",
-              },
-              Object {
-                "kind": "range",
-                "marks": Array [],
-                "text": " two",
+            "leaves": Array [
+              Object {
+                "kind": "leaf",
+                "marks": Array [],
+                "text": "",
+              },
+            ],
+          },
+        ],
+        "type": "list-item",
+      },
+      Object {
+        "data": Object {},
+        "isVoid": false,
+        "kind": "block",
+        "nodes": Array [
+          Object {
+            "kind": "text",
+            "leaves": Array [
+              Object {
+                "kind": "leaf",
+                "marks": Array [],
+                "text": "",
               },
             ],
           },
@@ -2553,11 +825,11 @@
     "nodes": Array [
       Object {
         "kind": "text",
-        "ranges": Array [
-          Object {
-            "kind": "range",
-            "marks": Array [],
-            "text": "This is just a sentance",
+        "leaves": Array [
+          Object {
+            "kind": "leaf",
+            "marks": Array [],
+            "text": "",
           },
         ],
       },
@@ -2576,11 +848,11 @@
     "nodes": Array [
       Object {
         "kind": "text",
-        "ranges": Array [
-          Object {
-            "kind": "range",
-            "marks": Array [],
-            "text": "this is a quote",
+        "leaves": Array [
+          Object {
+            "kind": "leaf",
+            "marks": Array [],
+            "text": "",
           },
         ],
       },
@@ -2599,22 +871,11 @@
     "nodes": Array [
       Object {
         "kind": "text",
-        "ranges": Array [
-          Object {
-            "kind": "range",
-            "marks": Array [
-              Object {
-                "data": Object {},
-                "kind": "mark",
-                "type": "bold",
-              },
-            ],
-            "text": "bold",
-          },
-          Object {
-            "kind": "range",
-            "marks": Array [],
-            "text": " in a quote",
+        "leaves": Array [
+          Object {
+            "kind": "leaf",
+            "marks": Array [],
+            "text": "",
           },
         ],
       },
@@ -2629,45 +890,29 @@
   Object {
     "data": Object {},
     "isVoid": false,
-<<<<<<< HEAD
-    "kind": "block",
-=======
-    "key": "141",
->>>>>>> 3f6b2e0d
-    "nodes": Array [
-      Object {
-        "data": Object {},
-        "isVoid": false,
-<<<<<<< HEAD
-        "kind": "block",
-=======
-        "key": "119",
->>>>>>> 3f6b2e0d
+    "kind": "block",
+    "nodes": Array [
+      Object {
+        "data": Object {},
+        "isVoid": false,
+        "kind": "block",
         "nodes": Array [
           Object {
             "data": Object {
               "align": null,
             },
             "isVoid": false,
-<<<<<<< HEAD
             "kind": "block",
-=======
-            "key": "114",
->>>>>>> 3f6b2e0d
             "nodes": Array [
               Object {
                 "kind": "text",
-                "ranges": Array [
+                "leaves": Array [
                   Object {
-                    "kind": "range",
+                    "kind": "leaf",
                     "marks": Array [],
-                    "text": "Tables",
+                    "text": "",
                   },
                 ],
-<<<<<<< HEAD
-=======
-                "key": "113",
->>>>>>> 3f6b2e0d
               },
             ],
             "type": "table-head",
@@ -2677,25 +922,17 @@
               "align": "center",
             },
             "isVoid": false,
-<<<<<<< HEAD
             "kind": "block",
-=======
-            "key": "116",
->>>>>>> 3f6b2e0d
             "nodes": Array [
               Object {
                 "kind": "text",
-                "ranges": Array [
+                "leaves": Array [
                   Object {
-                    "kind": "range",
+                    "kind": "leaf",
                     "marks": Array [],
-                    "text": "Are",
+                    "text": "",
                   },
                 ],
-<<<<<<< HEAD
-=======
-                "key": "115",
->>>>>>> 3f6b2e0d
               },
             ],
             "type": "table-head",
@@ -2705,40 +942,17 @@
               "align": "right",
             },
             "isVoid": false,
-<<<<<<< HEAD
             "kind": "block",
             "nodes": Array [
               Object {
                 "kind": "text",
-                "ranges": Array [
-=======
-            "key": "118",
-            "nodes": Array [
-              Object {
-                "characters": Array [
+                "leaves": Array [
                   Object {
+                    "kind": "leaf",
                     "marks": Array [],
-                    "text": "C",
-                  },
-                  Object {
-                    "marks": Array [],
-                    "text": "o",
-                  },
-                  Object {
-                    "marks": Array [],
-                    "text": "o",
-                  },
->>>>>>> 3f6b2e0d
-                  Object {
-                    "kind": "range",
-                    "marks": Array [],
-                    "text": "Cool",
+                    "text": "",
                   },
                 ],
-<<<<<<< HEAD
-=======
-                "key": "117",
->>>>>>> 3f6b2e0d
               },
             ],
             "type": "table-head",
@@ -2749,36 +963,24 @@
       Object {
         "data": Object {},
         "isVoid": false,
-<<<<<<< HEAD
-        "kind": "block",
-=======
-        "key": "126",
->>>>>>> 3f6b2e0d
+        "kind": "block",
         "nodes": Array [
           Object {
             "data": Object {
               "align": null,
             },
             "isVoid": false,
-<<<<<<< HEAD
             "kind": "block",
-=======
-            "key": "121",
->>>>>>> 3f6b2e0d
             "nodes": Array [
               Object {
                 "kind": "text",
-                "ranges": Array [
+                "leaves": Array [
                   Object {
-                    "kind": "range",
+                    "kind": "leaf",
                     "marks": Array [],
-                    "text": "col 1 is",
+                    "text": "",
                   },
                 ],
-<<<<<<< HEAD
-=======
-                "key": "120",
->>>>>>> 3f6b2e0d
               },
             ],
             "type": "table-cell",
@@ -2788,25 +990,17 @@
               "align": "center",
             },
             "isVoid": false,
-<<<<<<< HEAD
             "kind": "block",
-=======
-            "key": "123",
->>>>>>> 3f6b2e0d
             "nodes": Array [
               Object {
                 "kind": "text",
-                "ranges": Array [
+                "leaves": Array [
                   Object {
-                    "kind": "range",
+                    "kind": "leaf",
                     "marks": Array [],
-                    "text": "left-aligned",
+                    "text": "",
                   },
                 ],
-<<<<<<< HEAD
-=======
-                "key": "122",
->>>>>>> 3f6b2e0d
               },
             ],
             "type": "table-cell",
@@ -2816,25 +1010,17 @@
               "align": "right",
             },
             "isVoid": false,
-<<<<<<< HEAD
             "kind": "block",
-=======
-            "key": "125",
->>>>>>> 3f6b2e0d
             "nodes": Array [
               Object {
                 "kind": "text",
-                "ranges": Array [
+                "leaves": Array [
                   Object {
-                    "kind": "range",
+                    "kind": "leaf",
                     "marks": Array [],
-                    "text": "$1600",
+                    "text": "",
                   },
                 ],
-<<<<<<< HEAD
-=======
-                "key": "124",
->>>>>>> 3f6b2e0d
               },
             ],
             "type": "table-cell",
@@ -2845,36 +1031,24 @@
       Object {
         "data": Object {},
         "isVoid": false,
-<<<<<<< HEAD
-        "kind": "block",
-=======
-        "key": "133",
->>>>>>> 3f6b2e0d
+        "kind": "block",
         "nodes": Array [
           Object {
             "data": Object {
               "align": null,
             },
             "isVoid": false,
-<<<<<<< HEAD
             "kind": "block",
-=======
-            "key": "128",
->>>>>>> 3f6b2e0d
             "nodes": Array [
               Object {
                 "kind": "text",
-                "ranges": Array [
+                "leaves": Array [
                   Object {
-                    "kind": "range",
+                    "kind": "leaf",
                     "marks": Array [],
-                    "text": "col 2 is",
+                    "text": "",
                   },
                 ],
-<<<<<<< HEAD
-=======
-                "key": "127",
->>>>>>> 3f6b2e0d
               },
             ],
             "type": "table-cell",
@@ -2884,25 +1058,17 @@
               "align": "center",
             },
             "isVoid": false,
-<<<<<<< HEAD
             "kind": "block",
-=======
-            "key": "130",
->>>>>>> 3f6b2e0d
             "nodes": Array [
               Object {
                 "kind": "text",
-                "ranges": Array [
+                "leaves": Array [
                   Object {
-                    "kind": "range",
+                    "kind": "leaf",
                     "marks": Array [],
-                    "text": "centered",
+                    "text": "",
                   },
                 ],
-<<<<<<< HEAD
-=======
-                "key": "129",
->>>>>>> 3f6b2e0d
               },
             ],
             "type": "table-cell",
@@ -2912,25 +1078,17 @@
               "align": "right",
             },
             "isVoid": false,
-<<<<<<< HEAD
             "kind": "block",
-=======
-            "key": "132",
->>>>>>> 3f6b2e0d
             "nodes": Array [
               Object {
                 "kind": "text",
-                "ranges": Array [
+                "leaves": Array [
                   Object {
-                    "kind": "range",
+                    "kind": "leaf",
                     "marks": Array [],
-                    "text": "$12",
+                    "text": "",
                   },
                 ],
-<<<<<<< HEAD
-=======
-                "key": "131",
->>>>>>> 3f6b2e0d
               },
             ],
             "type": "table-cell",
@@ -2941,36 +1099,24 @@
       Object {
         "data": Object {},
         "isVoid": false,
-<<<<<<< HEAD
-        "kind": "block",
-=======
-        "key": "140",
->>>>>>> 3f6b2e0d
+        "kind": "block",
         "nodes": Array [
           Object {
             "data": Object {
               "align": null,
             },
             "isVoid": false,
-<<<<<<< HEAD
             "kind": "block",
-=======
-            "key": "135",
->>>>>>> 3f6b2e0d
             "nodes": Array [
               Object {
                 "kind": "text",
-                "ranges": Array [
+                "leaves": Array [
                   Object {
-                    "kind": "range",
+                    "kind": "leaf",
                     "marks": Array [],
-                    "text": "col 3 is",
+                    "text": "",
                   },
                 ],
-<<<<<<< HEAD
-=======
-                "key": "134",
->>>>>>> 3f6b2e0d
               },
             ],
             "type": "table-cell",
@@ -2980,57 +1126,21 @@
               "align": "center",
             },
             "isVoid": false,
-<<<<<<< HEAD
             "kind": "block",
-=======
-            "key": "137",
->>>>>>> 3f6b2e0d
             "nodes": Array [
               Object {
                 "kind": "text",
-                "ranges": Array [
+                "leaves": Array [
                   Object {
-                    "kind": "range",
+                    "kind": "leaf",
                     "marks": Array [],
-                    "text": "right-aligned",
+                    "text": "",
                   },
                 ],
-<<<<<<< HEAD
-=======
-                "key": "136",
->>>>>>> 3f6b2e0d
               },
             ],
             "type": "table-cell",
           },
-          Object {
-            "data": Object {
-              "align": "right",
-            },
-            "isVoid": false,
-<<<<<<< HEAD
-            "kind": "block",
-=======
-            "key": "139",
->>>>>>> 3f6b2e0d
-            "nodes": Array [
-              Object {
-                "kind": "text",
-                "ranges": Array [
-                  Object {
-                    "kind": "range",
-                    "marks": Array [],
-                    "text": "$1",
-                  },
-                ],
-<<<<<<< HEAD
-=======
-                "key": "138",
->>>>>>> 3f6b2e0d
-              },
-            ],
-            "type": "table-cell",
-          },
         ],
         "type": "table-row",
       },
@@ -3045,36 +1155,24 @@
   Object {
     "data": Object {},
     "isVoid": false,
-<<<<<<< HEAD
-    "kind": "block",
-=======
-    "key": "147",
->>>>>>> 3f6b2e0d
+    "kind": "block",
     "nodes": Array [
       Object {
         "data": Object {
           "checked": false,
         },
         "isVoid": false,
-<<<<<<< HEAD
-        "kind": "block",
-=======
-        "key": "144",
->>>>>>> 3f6b2e0d
-        "nodes": Array [
-          Object {
-            "kind": "text",
-            "ranges": Array [
-              Object {
-                "kind": "range",
-                "marks": Array [],
-                "text": "todo",
-              },
-            ],
-<<<<<<< HEAD
-=======
-            "key": "143",
->>>>>>> 3f6b2e0d
+        "kind": "block",
+        "nodes": Array [
+          Object {
+            "kind": "text",
+            "leaves": Array [
+              Object {
+                "kind": "leaf",
+                "marks": Array [],
+                "text": "",
+              },
+            ],
           },
         ],
         "type": "list-item",
@@ -3084,25 +1182,17 @@
           "checked": true,
         },
         "isVoid": false,
-<<<<<<< HEAD
-        "kind": "block",
-=======
-        "key": "146",
->>>>>>> 3f6b2e0d
-        "nodes": Array [
-          Object {
-            "kind": "text",
-            "ranges": Array [
-              Object {
-                "kind": "range",
-                "marks": Array [],
-                "text": "done",
-              },
-            ],
-<<<<<<< HEAD
-=======
-            "key": "145",
->>>>>>> 3f6b2e0d
+        "kind": "block",
+        "nodes": Array [
+          Object {
+            "kind": "text",
+            "leaves": Array [
+              Object {
+                "kind": "leaf",
+                "marks": Array [],
+                "text": "",
+              },
+            ],
           },
         ],
         "type": "list-item",
@@ -3118,42 +1208,24 @@
   Object {
     "data": Object {},
     "isVoid": false,
-<<<<<<< HEAD
-    "kind": "block",
-=======
-    "key": "174",
->>>>>>> 3f6b2e0d
+    "kind": "block",
     "nodes": Array [
       Object {
         "data": Object {
           "checked": true,
         },
         "isVoid": false,
-<<<<<<< HEAD
-        "kind": "block",
-=======
-        "key": "170",
->>>>>>> 3f6b2e0d
-        "nodes": Array [
-          Object {
-            "kind": "text",
-            "ranges": Array [
-              Object {
-                "kind": "range",
-                "marks": Array [
-                  Object {
-                    "data": Object {},
-                    "kind": "mark",
-                    "type": "deleted",
-                  },
-                ],
-                "text": "done",
-              },
-            ],
-<<<<<<< HEAD
-=======
-            "key": "169",
->>>>>>> 3f6b2e0d
+        "kind": "block",
+        "nodes": Array [
+          Object {
+            "kind": "text",
+            "leaves": Array [
+              Object {
+                "kind": "leaf",
+                "marks": Array [],
+                "text": "",
+              },
+            ],
           },
         ],
         "type": "list-item",
@@ -3163,36 +1235,17 @@
           "checked": true,
         },
         "isVoid": false,
-<<<<<<< HEAD
-        "kind": "block",
-=======
-        "key": "173",
->>>>>>> 3f6b2e0d
-        "nodes": Array [
-          Object {
-            "kind": "text",
-            "ranges": Array [
-              Object {
-                "kind": "range",
-                "marks": Array [],
-                "text": "more ",
-              },
-              Object {
-                "kind": "range",
-                "marks": Array [
-                  Object {
-                    "data": Object {},
-                    "kind": "mark",
-                    "type": "bold",
-                  },
-                ],
-                "text": "done",
-              },
-            ],
-<<<<<<< HEAD
-=======
-            "key": "171",
->>>>>>> 3f6b2e0d
+        "kind": "block",
+        "nodes": Array [
+          Object {
+            "kind": "text",
+            "leaves": Array [
+              Object {
+                "kind": "leaf",
+                "marks": Array [],
+                "text": "",
+              },
+            ],
           },
         ],
         "type": "list-item",
